--- conflicted
+++ resolved
@@ -1423,13 +1423,9 @@
 	}
 
 	if (dev->change_protocol) {
-<<<<<<< HEAD
 		u64 rc_type = (1ll << rc_map->rc_type);
-=======
-		u64 rc_type = (1 << rc_map->rc_type);
 		if (dev->driver_type == RC_DRIVER_IR_RAW)
 			rc_type |= RC_BIT_LIRC;
->>>>>>> 206c5f60
 		rc = dev->change_protocol(dev, &rc_type);
 		if (rc < 0)
 			goto out_raw;
