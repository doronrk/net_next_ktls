/*
 * Copyright (c) 2010 Broadcom Corporation
 *
 * Permission to use, copy, modify, and/or distribute this software for any
 * purpose with or without fee is hereby granted, provided that the above
 * copyright notice and this permission notice appear in all copies.
 *
 * THE SOFTWARE IS PROVIDED "AS IS" AND THE AUTHOR DISCLAIMS ALL WARRANTIES
 * WITH REGARD TO THIS SOFTWARE INCLUDING ALL IMPLIED WARRANTIES OF
 * MERCHANTABILITY AND FITNESS. IN NO EVENT SHALL THE AUTHOR BE LIABLE FOR ANY
 * SPECIAL, DIRECT, INDIRECT, OR CONSEQUENTIAL DAMAGES OR ANY DAMAGES
 * WHATSOEVER RESULTING FROM LOSS OF USE, DATA OR PROFITS, WHETHER IN AN ACTION
 * OF CONTRACT, NEGLIGENCE OR OTHER TORTIOUS ACTION, ARISING OUT OF OR IN
 * CONNECTION WITH THE USE OR PERFORMANCE OF THIS SOFTWARE.
 */
#include <linux/kernel.h>
#include <linux/string.h>
#include <linux/sched.h>
#include <linux/netdevice.h>
#include <asm/unaligned.h>
#include <defs.h>
#include <brcmu_wifi.h>
#include <brcmu_utils.h>
#include "dhd.h"
#include "dhd_bus.h"
#include "dhd_proto.h"
#include "dhd_dbg.h"

#define BRCM_OUI			"\x00\x10\x18"
#define DOT11_OUI_LEN			3
#define BCMILCP_BCM_SUBTYPE_EVENT	1
#define PKTFILTER_BUF_SIZE		2048
#define BRCMF_ARPOL_MODE		0xb	/* agent|snoop|peer_autoreply */

#define MSGTRACE_VERSION	1

#define BRCMF_PKT_FILTER_FIXED_LEN	offsetof(struct brcmf_pkt_filter_le, u)
#define BRCMF_PKT_FILTER_PATTERN_FIXED_LEN	\
	offsetof(struct brcmf_pkt_filter_pattern_le, mask_and_pattern)

#ifdef BCMDBG
static const char brcmf_version[] =
	"Dongle Host Driver, version " BRCMF_VERSION_STR "\nCompiled on "
	__DATE__ " at " __TIME__;
#else
static const char brcmf_version[] =
	"Dongle Host Driver, version " BRCMF_VERSION_STR;
#endif

/* Message trace header */
struct msgtrace_hdr {
	u8 version;
	u8 spare;
	__be16 len;		/* Len of the trace */
	__be32 seqnum;		/* Sequence number of message. Useful
				 * if the messsage has been lost
				 * because of DMA error or a bus reset
				 * (ex: SDIO Func2)
				 */
	__be32 discarded_bytes;	/* Number of discarded bytes because of
				 trace overflow  */
	__be32 discarded_printf;	/* Number of discarded printf
				 because of trace overflow */
} __packed;


uint
brcmf_c_mkiovar(char *name, char *data, uint datalen, char *buf, uint buflen)
{
	uint len;

	len = strlen(name) + 1;

	if ((len + datalen) > buflen)
		return 0;

	strncpy(buf, name, buflen);

	/* append data onto the end of the name string */
	memcpy(&buf[len], data, datalen);
	len += datalen;

	return len;
}

<<<<<<< HEAD
bool brcmf_c_prec_enq(struct brcmf_pub *drvr, struct pktq *q,
=======
bool brcmf_c_prec_enq(struct device *dev, struct pktq *q,
>>>>>>> dc0d633e
		      struct sk_buff *pkt, int prec)
{
	struct sk_buff *p;
	int eprec = -1;		/* precedence to evict from */
	bool discard_oldest;
	struct brcmf_bus *bus_if = dev_get_drvdata(dev);
	struct brcmf_pub *drvr = bus_if->drvr;

	/* Fast case, precedence queue is not full and we are also not
	 * exceeding total queue length
	 */
	if (!pktq_pfull(q, prec) && !pktq_full(q)) {
		brcmu_pktq_penq(q, prec, pkt);
		return true;
	}

	/* Determine precedence from which to evict packet, if any */
	if (pktq_pfull(q, prec))
		eprec = prec;
	else if (pktq_full(q)) {
		p = brcmu_pktq_peek_tail(q, &eprec);
		if (eprec > prec)
			return false;
	}

	/* Evict if needed */
	if (eprec >= 0) {
		/* Detect queueing to unconfigured precedence */
		discard_oldest = ac_bitmap_tst(drvr->wme_dp, eprec);
		if (eprec == prec && !discard_oldest)
			return false;	/* refuse newer (incoming) packet */
		/* Evict packet according to discard policy */
		p = discard_oldest ? brcmu_pktq_pdeq(q, eprec) :
			brcmu_pktq_pdeq_tail(q, eprec);
		if (p == NULL)
			brcmf_dbg(ERROR, "brcmu_pktq_penq() failed, oldest %d\n",
				  discard_oldest);

		brcmu_pkt_buf_free_skb(p);
	}

	/* Enqueue */
	p = brcmu_pktq_penq(q, prec, pkt);
	if (p == NULL)
		brcmf_dbg(ERROR, "brcmu_pktq_penq() failed\n");

	return p != NULL;
}

#ifdef BCMDBG
static void
brcmf_c_show_host_event(struct brcmf_event_msg *event, void *event_data)
{
	uint i, status, reason;
	bool group = false, flush_txq = false, link = false;
	char *auth_str, *event_name;
	unsigned char *buf;
	char err_msg[256], eabuf[ETHER_ADDR_STR_LEN];
	static struct {
		uint event;
		char *event_name;
	} event_names[] = {
		{
		BRCMF_E_SET_SSID, "SET_SSID"}, {
		BRCMF_E_JOIN, "JOIN"}, {
		BRCMF_E_START, "START"}, {
		BRCMF_E_AUTH, "AUTH"}, {
		BRCMF_E_AUTH_IND, "AUTH_IND"}, {
		BRCMF_E_DEAUTH, "DEAUTH"}, {
		BRCMF_E_DEAUTH_IND, "DEAUTH_IND"}, {
		BRCMF_E_ASSOC, "ASSOC"}, {
		BRCMF_E_ASSOC_IND, "ASSOC_IND"}, {
		BRCMF_E_REASSOC, "REASSOC"}, {
		BRCMF_E_REASSOC_IND, "REASSOC_IND"}, {
		BRCMF_E_DISASSOC, "DISASSOC"}, {
		BRCMF_E_DISASSOC_IND, "DISASSOC_IND"}, {
		BRCMF_E_QUIET_START, "START_QUIET"}, {
		BRCMF_E_QUIET_END, "END_QUIET"}, {
		BRCMF_E_BEACON_RX, "BEACON_RX"}, {
		BRCMF_E_LINK, "LINK"}, {
		BRCMF_E_MIC_ERROR, "MIC_ERROR"}, {
		BRCMF_E_NDIS_LINK, "NDIS_LINK"}, {
		BRCMF_E_ROAM, "ROAM"}, {
		BRCMF_E_TXFAIL, "TXFAIL"}, {
		BRCMF_E_PMKID_CACHE, "PMKID_CACHE"}, {
		BRCMF_E_RETROGRADE_TSF, "RETROGRADE_TSF"}, {
		BRCMF_E_PRUNE, "PRUNE"}, {
		BRCMF_E_AUTOAUTH, "AUTOAUTH"}, {
		BRCMF_E_EAPOL_MSG, "EAPOL_MSG"}, {
		BRCMF_E_SCAN_COMPLETE, "SCAN_COMPLETE"}, {
		BRCMF_E_ADDTS_IND, "ADDTS_IND"}, {
		BRCMF_E_DELTS_IND, "DELTS_IND"}, {
		BRCMF_E_BCNSENT_IND, "BCNSENT_IND"}, {
		BRCMF_E_BCNRX_MSG, "BCNRX_MSG"}, {
		BRCMF_E_BCNLOST_MSG, "BCNLOST_MSG"}, {
		BRCMF_E_ROAM_PREP, "ROAM_PREP"}, {
		BRCMF_E_PFN_NET_FOUND, "PNO_NET_FOUND"}, {
		BRCMF_E_PFN_NET_LOST, "PNO_NET_LOST"}, {
		BRCMF_E_RESET_COMPLETE, "RESET_COMPLETE"}, {
		BRCMF_E_JOIN_START, "JOIN_START"}, {
		BRCMF_E_ROAM_START, "ROAM_START"}, {
		BRCMF_E_ASSOC_START, "ASSOC_START"}, {
		BRCMF_E_IBSS_ASSOC, "IBSS_ASSOC"}, {
		BRCMF_E_RADIO, "RADIO"}, {
		BRCMF_E_PSM_WATCHDOG, "PSM_WATCHDOG"}, {
		BRCMF_E_PROBREQ_MSG, "PROBREQ_MSG"}, {
		BRCMF_E_SCAN_CONFIRM_IND, "SCAN_CONFIRM_IND"}, {
		BRCMF_E_PSK_SUP, "PSK_SUP"}, {
		BRCMF_E_COUNTRY_CODE_CHANGED, "COUNTRY_CODE_CHANGED"}, {
		BRCMF_E_EXCEEDED_MEDIUM_TIME, "EXCEEDED_MEDIUM_TIME"}, {
		BRCMF_E_ICV_ERROR, "ICV_ERROR"}, {
		BRCMF_E_UNICAST_DECODE_ERROR, "UNICAST_DECODE_ERROR"}, {
		BRCMF_E_MULTICAST_DECODE_ERROR, "MULTICAST_DECODE_ERROR"}, {
		BRCMF_E_TRACE, "TRACE"}, {
		BRCMF_E_ACTION_FRAME, "ACTION FRAME"}, {
		BRCMF_E_ACTION_FRAME_COMPLETE, "ACTION FRAME TX COMPLETE"}, {
		BRCMF_E_IF, "IF"}, {
		BRCMF_E_RSSI, "RSSI"}, {
		BRCMF_E_PFN_SCAN_COMPLETE, "SCAN_COMPLETE"}
	};
	uint event_type, flags, auth_type, datalen;
	static u32 seqnum_prev;
	struct msgtrace_hdr hdr;
	u32 nblost;
	char *s, *p;

	event_type = be32_to_cpu(event->event_type);
	flags = be16_to_cpu(event->flags);
	status = be32_to_cpu(event->status);
	reason = be32_to_cpu(event->reason);
	auth_type = be32_to_cpu(event->auth_type);
	datalen = be32_to_cpu(event->datalen);
	/* debug dump of event messages */
	sprintf(eabuf, "%pM", event->addr);

	event_name = "UNKNOWN";
	for (i = 0; i < ARRAY_SIZE(event_names); i++) {
		if (event_names[i].event == event_type)
			event_name = event_names[i].event_name;
	}

	brcmf_dbg(EVENT, "EVENT: %s, event ID = %d\n", event_name, event_type);
	brcmf_dbg(EVENT, "flags 0x%04x, status %d, reason %d, auth_type %d MAC %s\n",
		  flags, status, reason, auth_type, eabuf);

	if (flags & BRCMF_EVENT_MSG_LINK)
		link = true;
	if (flags & BRCMF_EVENT_MSG_GROUP)
		group = true;
	if (flags & BRCMF_EVENT_MSG_FLUSHTXQ)
		flush_txq = true;

	switch (event_type) {
	case BRCMF_E_START:
	case BRCMF_E_DEAUTH:
	case BRCMF_E_DISASSOC:
		brcmf_dbg(EVENT, "MACEVENT: %s, MAC %s\n", event_name, eabuf);
		break;

	case BRCMF_E_ASSOC_IND:
	case BRCMF_E_REASSOC_IND:
		brcmf_dbg(EVENT, "MACEVENT: %s, MAC %s\n", event_name, eabuf);
		break;

	case BRCMF_E_ASSOC:
	case BRCMF_E_REASSOC:
		if (status == BRCMF_E_STATUS_SUCCESS)
			brcmf_dbg(EVENT, "MACEVENT: %s, MAC %s, SUCCESS\n",
				  event_name, eabuf);
		else if (status == BRCMF_E_STATUS_TIMEOUT)
			brcmf_dbg(EVENT, "MACEVENT: %s, MAC %s, TIMEOUT\n",
				  event_name, eabuf);
		else if (status == BRCMF_E_STATUS_FAIL)
			brcmf_dbg(EVENT, "MACEVENT: %s, MAC %s, FAILURE, reason %d\n",
				  event_name, eabuf, (int)reason);
		else
			brcmf_dbg(EVENT, "MACEVENT: %s, MAC %s, unexpected status %d\n",
				  event_name, eabuf, (int)status);
		break;

	case BRCMF_E_DEAUTH_IND:
	case BRCMF_E_DISASSOC_IND:
		brcmf_dbg(EVENT, "MACEVENT: %s, MAC %s, reason %d\n",
			  event_name, eabuf, (int)reason);
		break;

	case BRCMF_E_AUTH:
	case BRCMF_E_AUTH_IND:
		if (auth_type == WLAN_AUTH_OPEN)
			auth_str = "Open System";
		else if (auth_type == WLAN_AUTH_SHARED_KEY)
			auth_str = "Shared Key";
		else {
			sprintf(err_msg, "AUTH unknown: %d", (int)auth_type);
			auth_str = err_msg;
		}
		if (event_type == BRCMF_E_AUTH_IND)
			brcmf_dbg(EVENT, "MACEVENT: %s, MAC %s, %s\n",
				  event_name, eabuf, auth_str);
		else if (status == BRCMF_E_STATUS_SUCCESS)
			brcmf_dbg(EVENT, "MACEVENT: %s, MAC %s, %s, SUCCESS\n",
				  event_name, eabuf, auth_str);
		else if (status == BRCMF_E_STATUS_TIMEOUT)
			brcmf_dbg(EVENT, "MACEVENT: %s, MAC %s, %s, TIMEOUT\n",
				  event_name, eabuf, auth_str);
		else if (status == BRCMF_E_STATUS_FAIL) {
			brcmf_dbg(EVENT, "MACEVENT: %s, MAC %s, %s, FAILURE, reason %d\n",
				  event_name, eabuf, auth_str, (int)reason);
		}

		break;

	case BRCMF_E_JOIN:
	case BRCMF_E_ROAM:
	case BRCMF_E_SET_SSID:
		if (status == BRCMF_E_STATUS_SUCCESS)
			brcmf_dbg(EVENT, "MACEVENT: %s, MAC %s\n",
				  event_name, eabuf);
		else if (status == BRCMF_E_STATUS_FAIL)
			brcmf_dbg(EVENT, "MACEVENT: %s, failed\n", event_name);
		else if (status == BRCMF_E_STATUS_NO_NETWORKS)
			brcmf_dbg(EVENT, "MACEVENT: %s, no networks found\n",
				  event_name);
		else
			brcmf_dbg(EVENT, "MACEVENT: %s, unexpected status %d\n",
				  event_name, (int)status);
		break;

	case BRCMF_E_BEACON_RX:
		if (status == BRCMF_E_STATUS_SUCCESS)
			brcmf_dbg(EVENT, "MACEVENT: %s, SUCCESS\n", event_name);
		else if (status == BRCMF_E_STATUS_FAIL)
			brcmf_dbg(EVENT, "MACEVENT: %s, FAIL\n", event_name);
		else
			brcmf_dbg(EVENT, "MACEVENT: %s, status %d\n",
				  event_name, status);
		break;

	case BRCMF_E_LINK:
		brcmf_dbg(EVENT, "MACEVENT: %s %s\n",
			  event_name, link ? "UP" : "DOWN");
		break;

	case BRCMF_E_MIC_ERROR:
		brcmf_dbg(EVENT, "MACEVENT: %s, MAC %s, Group %d, Flush %d\n",
			  event_name, eabuf, group, flush_txq);
		break;

	case BRCMF_E_ICV_ERROR:
	case BRCMF_E_UNICAST_DECODE_ERROR:
	case BRCMF_E_MULTICAST_DECODE_ERROR:
		brcmf_dbg(EVENT, "MACEVENT: %s, MAC %s\n", event_name, eabuf);
		break;

	case BRCMF_E_TXFAIL:
		brcmf_dbg(EVENT, "MACEVENT: %s, RA %s\n", event_name, eabuf);
		break;

	case BRCMF_E_SCAN_COMPLETE:
	case BRCMF_E_PMKID_CACHE:
		brcmf_dbg(EVENT, "MACEVENT: %s\n", event_name);
		break;

	case BRCMF_E_PFN_NET_FOUND:
	case BRCMF_E_PFN_NET_LOST:
	case BRCMF_E_PFN_SCAN_COMPLETE:
		brcmf_dbg(EVENT, "PNOEVENT: %s\n", event_name);
		break;

	case BRCMF_E_PSK_SUP:
	case BRCMF_E_PRUNE:
		brcmf_dbg(EVENT, "MACEVENT: %s, status %d, reason %d\n",
			  event_name, (int)status, (int)reason);
		break;

	case BRCMF_E_TRACE:
		buf = (unsigned char *) event_data;
		memcpy(&hdr, buf, sizeof(struct msgtrace_hdr));

		if (hdr.version != MSGTRACE_VERSION) {
			brcmf_dbg(ERROR,
				  "MACEVENT: %s [unsupported version --> brcmf"
				  " version:%d dongle version:%d]\n",
				  event_name, MSGTRACE_VERSION, hdr.version);
			/* Reset datalen to avoid display below */
			datalen = 0;
			break;
		}

		/* There are 2 bytes available at the end of data */
		*(buf + sizeof(struct msgtrace_hdr)
			 + be16_to_cpu(hdr.len)) = '\0';

		if (be32_to_cpu(hdr.discarded_bytes)
		    || be32_to_cpu(hdr.discarded_printf))
			brcmf_dbg(ERROR,
				  "WLC_E_TRACE: [Discarded traces in dongle -->"
				  " discarded_bytes %d discarded_printf %d]\n",
				  be32_to_cpu(hdr.discarded_bytes),
				  be32_to_cpu(hdr.discarded_printf));

		nblost = be32_to_cpu(hdr.seqnum) - seqnum_prev - 1;
		if (nblost > 0)
			brcmf_dbg(ERROR, "WLC_E_TRACE: [Event lost --> seqnum "
				  " %d nblost %d\n", be32_to_cpu(hdr.seqnum),
				  nblost);
		seqnum_prev = be32_to_cpu(hdr.seqnum);

		/* Display the trace buffer. Advance from \n to \n to
		 * avoid display big
		 * printf (issue with Linux printk )
		 */
		p = (char *)&buf[sizeof(struct msgtrace_hdr)];
		while ((s = strstr(p, "\n")) != NULL) {
			*s = '\0';
			printk(KERN_DEBUG"%s\n", p);
			p = s + 1;
		}
		printk(KERN_DEBUG "%s\n", p);

		/* Reset datalen to avoid display below */
		datalen = 0;
		break;

	case BRCMF_E_RSSI:
		brcmf_dbg(EVENT, "MACEVENT: %s %d\n",
			  event_name, be32_to_cpu(*((__be32 *)event_data)));
		break;

	default:
		brcmf_dbg(EVENT,
			  "MACEVENT: %s %d, MAC %s, status %d, reason %d, "
			  "auth %d\n", event_name, event_type, eabuf,
			  (int)status, (int)reason, (int)auth_type);
		break;
	}

	/* show any appended data */
	if (datalen) {
		buf = (unsigned char *) event_data;
		brcmf_dbg(EVENT, " data (%d) : ", datalen);
		for (i = 0; i < datalen; i++)
			brcmf_dbg(EVENT, " 0x%02x ", *buf++);
		brcmf_dbg(EVENT, "\n");
	}
}
#endif				/* BCMDBG */

int
brcmf_c_host_event(struct brcmf_pub *drvr, int *ifidx, void *pktdata,
		   struct brcmf_event_msg *event, void **data_ptr)
{
	/* check whether packet is a BRCM event pkt */
	struct brcmf_event *pvt_data = (struct brcmf_event *) pktdata;
	struct brcmf_if_event *ifevent;
	char *event_data;
	u32 type, status;
	u16 flags;
	int evlen;

	if (memcmp(BRCM_OUI, &pvt_data->hdr.oui[0], DOT11_OUI_LEN)) {
		brcmf_dbg(ERROR, "mismatched OUI, bailing\n");
		return -EBADE;
	}

	/* BRCM event pkt may be unaligned - use xxx_ua to load user_subtype. */
	if (get_unaligned_be16(&pvt_data->hdr.usr_subtype) !=
	    BCMILCP_BCM_SUBTYPE_EVENT) {
		brcmf_dbg(ERROR, "mismatched subtype, bailing\n");
		return -EBADE;
	}

	*data_ptr = &pvt_data[1];
	event_data = *data_ptr;

	/* memcpy since BRCM event pkt may be unaligned. */
	memcpy(event, &pvt_data->msg, sizeof(struct brcmf_event_msg));

	type = get_unaligned_be32(&event->event_type);
	flags = get_unaligned_be16(&event->flags);
	status = get_unaligned_be32(&event->status);
	evlen = get_unaligned_be32(&event->datalen) +
		sizeof(struct brcmf_event);

	switch (type) {
	case BRCMF_E_IF:
		ifevent = (struct brcmf_if_event *) event_data;
		brcmf_dbg(TRACE, "if event\n");

		if (ifevent->ifidx > 0 && ifevent->ifidx < BRCMF_MAX_IFS) {
			if (ifevent->action == BRCMF_E_IF_ADD)
<<<<<<< HEAD
				brcmf_add_if(drvr_priv, ifevent->ifidx,
=======
				brcmf_add_if(drvr->dev, ifevent->ifidx,
>>>>>>> dc0d633e
					     event->ifname,
					     pvt_data->eth.h_dest);
			else
				brcmf_del_if(drvr, ifevent->ifidx);
		} else {
			brcmf_dbg(ERROR, "Invalid ifidx %d for %s\n",
				  ifevent->ifidx, event->ifname);
		}

		/* send up the if event: btamp user needs it */
		*ifidx = brcmf_ifname2idx(drvr, event->ifname);
		break;

		/* These are what external supplicant/authenticator wants */
	case BRCMF_E_LINK:
	case BRCMF_E_ASSOC_IND:
	case BRCMF_E_REASSOC_IND:
	case BRCMF_E_DISASSOC_IND:
	case BRCMF_E_MIC_ERROR:
	default:
		/* Fall through: this should get _everything_  */

		*ifidx = brcmf_ifname2idx(drvr, event->ifname);
		brcmf_dbg(TRACE, "MAC event %d, flags %x, status %x\n",
			  type, flags, status);

		/* put it back to BRCMF_E_NDIS_LINK */
		if (type == BRCMF_E_NDIS_LINK) {
			u32 temp1;
			__be32 temp2;

			temp1 = get_unaligned_be32(&event->event_type);
			brcmf_dbg(TRACE, "Converted to WLC_E_LINK type %d\n",
				  temp1);

			temp2 = cpu_to_be32(BRCMF_E_NDIS_LINK);
			memcpy((void *)(&pvt_data->msg.event_type), &temp2,
			       sizeof(pvt_data->msg.event_type));
		}
		break;
	}

#ifdef BCMDBG
	brcmf_c_show_host_event(event, event_data);
#endif				/* BCMDBG */

	return 0;
}

/* Convert user's input in hex pattern to byte-size mask */
static int brcmf_c_pattern_atoh(char *src, char *dst)
{
	int i;
	if (strncmp(src, "0x", 2) != 0 && strncmp(src, "0X", 2) != 0) {
		brcmf_dbg(ERROR, "Mask invalid format. Needs to start with 0x\n");
		return -EINVAL;
	}
	src = src + 2;		/* Skip past 0x */
	if (strlen(src) % 2 != 0) {
		brcmf_dbg(ERROR, "Mask invalid format. Length must be even.\n");
		return -EINVAL;
	}
	for (i = 0; *src != '\0'; i++) {
		unsigned long res;
		char num[3];
		strncpy(num, src, 2);
		num[2] = '\0';
		if (kstrtoul(num, 16, &res))
			return -EINVAL;
		dst[i] = (u8)res;
		src += 2;
	}
	return i;
}

void
brcmf_c_pktfilter_offload_enable(struct brcmf_pub *drvr, char *arg, int enable,
			     int master_mode)
{
	unsigned long res;
	char *argv[8];
	int i = 0;
	const char *str;
	int buf_len;
	int str_len;
	char *arg_save = NULL, *arg_org = NULL;
	int rc;
	char buf[128];
	struct brcmf_pkt_filter_enable_le enable_parm;
	struct brcmf_pkt_filter_enable_le *pkt_filterp;
	__le32 mmode_le;

	arg_save = kmalloc(strlen(arg) + 1, GFP_ATOMIC);
	if (!arg_save)
		goto fail;

	arg_org = arg_save;
	memcpy(arg_save, arg, strlen(arg) + 1);

	argv[i] = strsep(&arg_save, " ");

	i = 0;
	if (NULL == argv[i]) {
		brcmf_dbg(ERROR, "No args provided\n");
		goto fail;
	}

	str = "pkt_filter_enable";
	str_len = strlen(str);
	strncpy(buf, str, str_len);
	buf[str_len] = '\0';
	buf_len = str_len + 1;

	pkt_filterp = (struct brcmf_pkt_filter_enable_le *) (buf + str_len + 1);

	/* Parse packet filter id. */
	enable_parm.id = 0;
	if (!kstrtoul(argv[i], 0, &res))
		enable_parm.id = cpu_to_le32((u32)res);

	/* Parse enable/disable value. */
	enable_parm.enable = cpu_to_le32(enable);

	buf_len += sizeof(enable_parm);
	memcpy((char *)pkt_filterp, &enable_parm, sizeof(enable_parm));

	/* Enable/disable the specified filter. */
	rc = brcmf_proto_cdc_set_dcmd(drvr, 0, BRCMF_C_SET_VAR, buf, buf_len);
	rc = rc >= 0 ? 0 : rc;
	if (rc)
		brcmf_dbg(TRACE, "failed to add pktfilter %s, retcode = %d\n",
			  arg, rc);
	else
		brcmf_dbg(TRACE, "successfully added pktfilter %s\n", arg);

	/* Contorl the master mode */
	mmode_le = cpu_to_le32(master_mode);
	brcmf_c_mkiovar("pkt_filter_mode", (char *)&mmode_le, 4, buf,
		    sizeof(buf));
	rc = brcmf_proto_cdc_set_dcmd(drvr, 0, BRCMF_C_SET_VAR, buf,
				       sizeof(buf));
	rc = rc >= 0 ? 0 : rc;
	if (rc)
		brcmf_dbg(TRACE, "failed to add pktfilter %s, retcode = %d\n",
			  arg, rc);

fail:
	kfree(arg_org);
}

void brcmf_c_pktfilter_offload_set(struct brcmf_pub *drvr, char *arg)
{
	const char *str;
	struct brcmf_pkt_filter_le pkt_filter;
	struct brcmf_pkt_filter_le *pkt_filterp;
	unsigned long res;
	int buf_len;
	int str_len;
	int rc;
	u32 mask_size;
	u32 pattern_size;
	char *argv[8], *buf = NULL;
	int i = 0;
	char *arg_save = NULL, *arg_org = NULL;

	arg_save = kstrdup(arg, GFP_ATOMIC);
	if (!arg_save)
		goto fail;

	arg_org = arg_save;

	buf = kmalloc(PKTFILTER_BUF_SIZE, GFP_ATOMIC);
	if (!buf)
		goto fail;

	argv[i] = strsep(&arg_save, " ");
	while (argv[i++])
		argv[i] = strsep(&arg_save, " ");

	i = 0;
	if (NULL == argv[i]) {
		brcmf_dbg(ERROR, "No args provided\n");
		goto fail;
	}

	str = "pkt_filter_add";
	strcpy(buf, str);
	str_len = strlen(str);
	buf_len = str_len + 1;

	pkt_filterp = (struct brcmf_pkt_filter_le *) (buf + str_len + 1);

	/* Parse packet filter id. */
	pkt_filter.id = 0;
	if (!kstrtoul(argv[i], 0, &res))
		pkt_filter.id = cpu_to_le32((u32)res);

	if (NULL == argv[++i]) {
		brcmf_dbg(ERROR, "Polarity not provided\n");
		goto fail;
	}

	/* Parse filter polarity. */
	pkt_filter.negate_match = 0;
	if (!kstrtoul(argv[i], 0, &res))
		pkt_filter.negate_match = cpu_to_le32((u32)res);

	if (NULL == argv[++i]) {
		brcmf_dbg(ERROR, "Filter type not provided\n");
		goto fail;
	}

	/* Parse filter type. */
	pkt_filter.type = 0;
	if (!kstrtoul(argv[i], 0, &res))
		pkt_filter.type = cpu_to_le32((u32)res);

	if (NULL == argv[++i]) {
		brcmf_dbg(ERROR, "Offset not provided\n");
		goto fail;
	}

	/* Parse pattern filter offset. */
	pkt_filter.u.pattern.offset = 0;
	if (!kstrtoul(argv[i], 0, &res))
		pkt_filter.u.pattern.offset = cpu_to_le32((u32)res);

	if (NULL == argv[++i]) {
		brcmf_dbg(ERROR, "Bitmask not provided\n");
		goto fail;
	}

	/* Parse pattern filter mask. */
	mask_size =
	    brcmf_c_pattern_atoh
		   (argv[i], (char *)pkt_filterp->u.pattern.mask_and_pattern);

	if (NULL == argv[++i]) {
		brcmf_dbg(ERROR, "Pattern not provided\n");
		goto fail;
	}

	/* Parse pattern filter pattern. */
	pattern_size =
	    brcmf_c_pattern_atoh(argv[i],
				   (char *)&pkt_filterp->u.pattern.
				   mask_and_pattern[mask_size]);

	if (mask_size != pattern_size) {
		brcmf_dbg(ERROR, "Mask and pattern not the same size\n");
		goto fail;
	}

	pkt_filter.u.pattern.size_bytes = cpu_to_le32(mask_size);
	buf_len += BRCMF_PKT_FILTER_FIXED_LEN;
	buf_len += (BRCMF_PKT_FILTER_PATTERN_FIXED_LEN + 2 * mask_size);

	/* Keep-alive attributes are set in local
	 * variable (keep_alive_pkt), and
	 ** then memcpy'ed into buffer (keep_alive_pktp) since there is no
	 ** guarantee that the buffer is properly aligned.
	 */
	memcpy((char *)pkt_filterp,
	       &pkt_filter,
	       BRCMF_PKT_FILTER_FIXED_LEN + BRCMF_PKT_FILTER_PATTERN_FIXED_LEN);

	rc = brcmf_proto_cdc_set_dcmd(drvr, 0, BRCMF_C_SET_VAR, buf, buf_len);
	rc = rc >= 0 ? 0 : rc;

	if (rc)
		brcmf_dbg(TRACE, "failed to add pktfilter %s, retcode = %d\n",
			  arg, rc);
	else
		brcmf_dbg(TRACE, "successfully added pktfilter %s\n", arg);

fail:
	kfree(arg_org);

	kfree(buf);
}

static void brcmf_c_arp_offload_set(struct brcmf_pub *drvr, int arp_mode)
{
	char iovbuf[32];
	int retcode;

	brcmf_c_mkiovar("arp_ol", (char *)&arp_mode, 4, iovbuf, sizeof(iovbuf));
	retcode = brcmf_proto_cdc_set_dcmd(drvr, 0, BRCMF_C_SET_VAR,
				   iovbuf, sizeof(iovbuf));
	retcode = retcode >= 0 ? 0 : retcode;
	if (retcode)
		brcmf_dbg(TRACE, "failed to set ARP offload mode to 0x%x, retcode = %d\n",
			  arp_mode, retcode);
	else
		brcmf_dbg(TRACE, "successfully set ARP offload mode to 0x%x\n",
			  arp_mode);
}

static void brcmf_c_arp_offload_enable(struct brcmf_pub *drvr, int arp_enable)
{
	char iovbuf[32];
	int retcode;

	brcmf_c_mkiovar("arpoe", (char *)&arp_enable, 4,
			iovbuf, sizeof(iovbuf));
	retcode = brcmf_proto_cdc_set_dcmd(drvr, 0, BRCMF_C_SET_VAR,
				   iovbuf, sizeof(iovbuf));
	retcode = retcode >= 0 ? 0 : retcode;
	if (retcode)
		brcmf_dbg(TRACE, "failed to enable ARP offload to %d, retcode = %d\n",
			  arp_enable, retcode);
	else
		brcmf_dbg(TRACE, "successfully enabled ARP offload to %d\n",
			  arp_enable);
}

int brcmf_c_preinit_dcmds(struct brcmf_pub *drvr)
{
	char iovbuf[BRCMF_EVENTING_MASK_LEN + 12];	/*  Room for
				 "event_msgs" + '\0' + bitvec  */
	uint up = 0;
	char buf[128], *ptr;
	u32 dongle_align = drvr->bus_if->align;
	u32 glom = 0;
	u32 roaming = 1;
	uint bcn_timeout = 3;
	int scan_assoc_time = 40;
	int scan_unassoc_time = 40;
	int i;

	mutex_lock(&drvr->proto_block);

	/* Set Country code */
	if (drvr->country_code[0] != 0) {
		if (brcmf_proto_cdc_set_dcmd(drvr, 0, BRCMF_C_SET_COUNTRY,
					      drvr->country_code,
					      sizeof(drvr->country_code)) < 0)
			brcmf_dbg(ERROR, "country code setting failed\n");
	}

	/* query for 'ver' to get version info from firmware */
	memset(buf, 0, sizeof(buf));
	ptr = buf;
	brcmf_c_mkiovar("ver", NULL, 0, buf, sizeof(buf));
	brcmf_proto_cdc_query_dcmd(drvr, 0, BRCMF_C_GET_VAR, buf, sizeof(buf));
	strsep(&ptr, "\n");
	/* Print fw version info */
	brcmf_dbg(ERROR, "Firmware version = %s\n", buf);

	/* Match Host and Dongle rx alignment */
	brcmf_c_mkiovar("bus:txglomalign", (char *)&dongle_align, 4, iovbuf,
		    sizeof(iovbuf));
	brcmf_proto_cdc_set_dcmd(drvr, 0, BRCMF_C_SET_VAR, iovbuf,
				  sizeof(iovbuf));

	/* disable glom option per default */
	brcmf_c_mkiovar("bus:txglom", (char *)&glom, 4, iovbuf, sizeof(iovbuf));
	brcmf_proto_cdc_set_dcmd(drvr, 0, BRCMF_C_SET_VAR, iovbuf,
				  sizeof(iovbuf));

	/* Setup timeout if Beacons are lost and roam is off to report
		 link down */
	brcmf_c_mkiovar("bcn_timeout", (char *)&bcn_timeout, 4, iovbuf,
		    sizeof(iovbuf));
	brcmf_proto_cdc_set_dcmd(drvr, 0, BRCMF_C_SET_VAR, iovbuf,
				  sizeof(iovbuf));

	/* Enable/Disable build-in roaming to allowed ext supplicant to take
		 of romaing */
	brcmf_c_mkiovar("roam_off", (char *)&roaming, 4,
		      iovbuf, sizeof(iovbuf));
	brcmf_proto_cdc_set_dcmd(drvr, 0, BRCMF_C_SET_VAR, iovbuf,
				  sizeof(iovbuf));

	/* Force STA UP */
	brcmf_proto_cdc_set_dcmd(drvr, 0, BRCMF_C_UP, (char *)&up, sizeof(up));

	/* Setup event_msgs */
	brcmf_c_mkiovar("event_msgs", drvr->eventmask, BRCMF_EVENTING_MASK_LEN,
		      iovbuf, sizeof(iovbuf));
	brcmf_proto_cdc_set_dcmd(drvr, 0, BRCMF_C_SET_VAR, iovbuf,
				  sizeof(iovbuf));

	brcmf_proto_cdc_set_dcmd(drvr, 0, BRCMF_C_SET_SCAN_CHANNEL_TIME,
			 (char *)&scan_assoc_time, sizeof(scan_assoc_time));
	brcmf_proto_cdc_set_dcmd(drvr, 0, BRCMF_C_SET_SCAN_UNASSOC_TIME,
			 (char *)&scan_unassoc_time, sizeof(scan_unassoc_time));

	/* Set and enable ARP offload feature */
	brcmf_c_arp_offload_set(drvr, BRCMF_ARPOL_MODE);
	brcmf_c_arp_offload_enable(drvr, true);

	/* Set up pkt filter */
	for (i = 0; i < drvr->pktfilter_count; i++) {
		brcmf_c_pktfilter_offload_set(drvr, drvr->pktfilter[i]);
		brcmf_c_pktfilter_offload_enable(drvr, drvr->pktfilter[i],
						 0, true);
	}

	mutex_unlock(&drvr->proto_block);

	return 0;
}<|MERGE_RESOLUTION|>--- conflicted
+++ resolved
@@ -83,11 +83,7 @@
 	return len;
 }
 
-<<<<<<< HEAD
-bool brcmf_c_prec_enq(struct brcmf_pub *drvr, struct pktq *q,
-=======
 bool brcmf_c_prec_enq(struct device *dev, struct pktq *q,
->>>>>>> dc0d633e
 		      struct sk_buff *pkt, int prec)
 {
 	struct sk_buff *p;
@@ -479,11 +475,7 @@
 
 		if (ifevent->ifidx > 0 && ifevent->ifidx < BRCMF_MAX_IFS) {
 			if (ifevent->action == BRCMF_E_IF_ADD)
-<<<<<<< HEAD
-				brcmf_add_if(drvr_priv, ifevent->ifidx,
-=======
 				brcmf_add_if(drvr->dev, ifevent->ifidx,
->>>>>>> dc0d633e
 					     event->ifname,
 					     pvt_data->eth.h_dest);
 			else
