/*
 * Copyright (C) 1991, 1992 Linus Torvalds
 * Copyright (C) 1994,      Karl Keyte: Added support for disk statistics
 * Elevator latency, (C) 2000  Andrea Arcangeli <andrea@suse.de> SuSE
 * Queue request tables / lock, selectable elevator, Jens Axboe <axboe@suse.de>
 * kernel-doc documentation started by NeilBrown <neilb@cse.unsw.edu.au>
 *	-  July2000
 * bio rewrite, highmem i/o, etc, Jens Axboe <axboe@suse.de> - may 2001
 */

/*
 * This handles all read/write requests to block devices
 */
#include <linux/kernel.h>
#include <linux/module.h>
#include <linux/backing-dev.h>
#include <linux/bio.h>
#include <linux/blkdev.h>
#include <linux/highmem.h>
#include <linux/mm.h>
#include <linux/kernel_stat.h>
#include <linux/string.h>
#include <linux/init.h>
#include <linux/completion.h>
#include <linux/slab.h>
#include <linux/swap.h>
#include <linux/writeback.h>
#include <linux/task_io_accounting_ops.h>
#include <linux/fault-inject.h>
#include <linux/list_sort.h>
#include <linux/delay.h>

#define CREATE_TRACE_POINTS
#include <trace/events/block.h>

#include "blk.h"

EXPORT_TRACEPOINT_SYMBOL_GPL(block_bio_remap);
EXPORT_TRACEPOINT_SYMBOL_GPL(block_rq_remap);
EXPORT_TRACEPOINT_SYMBOL_GPL(block_bio_complete);

DEFINE_IDA(blk_queue_ida);

/*
 * For the allocated request tables
 */
static struct kmem_cache *request_cachep;

/*
 * For queue allocation
 */
struct kmem_cache *blk_requestq_cachep;

/*
 * Controlling structure to kblockd
 */
static struct workqueue_struct *kblockd_workqueue;

static void drive_stat_acct(struct request *rq, int new_io)
{
	struct hd_struct *part;
	int rw = rq_data_dir(rq);
	int cpu;

	if (!blk_do_io_stat(rq))
		return;

	cpu = part_stat_lock();

	if (!new_io) {
		part = rq->part;
		part_stat_inc(cpu, part, merges[rw]);
	} else {
		part = disk_map_sector_rcu(rq->rq_disk, blk_rq_pos(rq));
		if (!hd_struct_try_get(part)) {
			/*
			 * The partition is already being removed,
			 * the request will be accounted on the disk only
			 *
			 * We take a reference on disk->part0 although that
			 * partition will never be deleted, so we can treat
			 * it as any other partition.
			 */
			part = &rq->rq_disk->part0;
			hd_struct_get(part);
		}
		part_round_stats(cpu, part);
		part_inc_in_flight(part, rw);
		rq->part = part;
	}

	part_stat_unlock();
}

void blk_queue_congestion_threshold(struct request_queue *q)
{
	int nr;

	nr = q->nr_requests - (q->nr_requests / 8) + 1;
	if (nr > q->nr_requests)
		nr = q->nr_requests;
	q->nr_congestion_on = nr;

	nr = q->nr_requests - (q->nr_requests / 8) - (q->nr_requests / 16) - 1;
	if (nr < 1)
		nr = 1;
	q->nr_congestion_off = nr;
}

/**
 * blk_get_backing_dev_info - get the address of a queue's backing_dev_info
 * @bdev:	device
 *
 * Locates the passed device's request queue and returns the address of its
 * backing_dev_info
 *
 * Will return NULL if the request queue cannot be located.
 */
struct backing_dev_info *blk_get_backing_dev_info(struct block_device *bdev)
{
	struct backing_dev_info *ret = NULL;
	struct request_queue *q = bdev_get_queue(bdev);

	if (q)
		ret = &q->backing_dev_info;
	return ret;
}
EXPORT_SYMBOL(blk_get_backing_dev_info);

void blk_rq_init(struct request_queue *q, struct request *rq)
{
	memset(rq, 0, sizeof(*rq));

	INIT_LIST_HEAD(&rq->queuelist);
	INIT_LIST_HEAD(&rq->timeout_list);
	rq->cpu = -1;
	rq->q = q;
	rq->__sector = (sector_t) -1;
	INIT_HLIST_NODE(&rq->hash);
	RB_CLEAR_NODE(&rq->rb_node);
	rq->cmd = rq->__cmd;
	rq->cmd_len = BLK_MAX_CDB;
	rq->tag = -1;
	rq->ref_count = 1;
	rq->start_time = jiffies;
	set_start_time_ns(rq);
	rq->part = NULL;
}
EXPORT_SYMBOL(blk_rq_init);

static void req_bio_endio(struct request *rq, struct bio *bio,
			  unsigned int nbytes, int error)
{
	if (error)
		clear_bit(BIO_UPTODATE, &bio->bi_flags);
	else if (!test_bit(BIO_UPTODATE, &bio->bi_flags))
		error = -EIO;

	if (unlikely(nbytes > bio->bi_size)) {
		printk(KERN_ERR "%s: want %u bytes done, %u left\n",
		       __func__, nbytes, bio->bi_size);
		nbytes = bio->bi_size;
	}

	if (unlikely(rq->cmd_flags & REQ_QUIET))
		set_bit(BIO_QUIET, &bio->bi_flags);

	bio->bi_size -= nbytes;
	bio->bi_sector += (nbytes >> 9);

	if (bio_integrity(bio))
		bio_integrity_advance(bio, nbytes);

	/* don't actually finish bio if it's part of flush sequence */
	if (bio->bi_size == 0 && !(rq->cmd_flags & REQ_FLUSH_SEQ))
		bio_endio(bio, error);
}

void blk_dump_rq_flags(struct request *rq, char *msg)
{
	int bit;

	printk(KERN_INFO "%s: dev %s: type=%x, flags=%x\n", msg,
		rq->rq_disk ? rq->rq_disk->disk_name : "?", rq->cmd_type,
		rq->cmd_flags);

	printk(KERN_INFO "  sector %llu, nr/cnr %u/%u\n",
	       (unsigned long long)blk_rq_pos(rq),
	       blk_rq_sectors(rq), blk_rq_cur_sectors(rq));
	printk(KERN_INFO "  bio %p, biotail %p, buffer %p, len %u\n",
	       rq->bio, rq->biotail, rq->buffer, blk_rq_bytes(rq));

	if (rq->cmd_type == REQ_TYPE_BLOCK_PC) {
		printk(KERN_INFO "  cdb: ");
		for (bit = 0; bit < BLK_MAX_CDB; bit++)
			printk("%02x ", rq->cmd[bit]);
		printk("\n");
	}
}
EXPORT_SYMBOL(blk_dump_rq_flags);

static void blk_delay_work(struct work_struct *work)
{
	struct request_queue *q;

	q = container_of(work, struct request_queue, delay_work.work);
	spin_lock_irq(q->queue_lock);
	__blk_run_queue(q);
	spin_unlock_irq(q->queue_lock);
}

/**
 * blk_delay_queue - restart queueing after defined interval
 * @q:		The &struct request_queue in question
 * @msecs:	Delay in msecs
 *
 * Description:
 *   Sometimes queueing needs to be postponed for a little while, to allow
 *   resources to come back. This function will make sure that queueing is
 *   restarted around the specified time.
 */
void blk_delay_queue(struct request_queue *q, unsigned long msecs)
{
	queue_delayed_work(kblockd_workqueue, &q->delay_work,
				msecs_to_jiffies(msecs));
}
EXPORT_SYMBOL(blk_delay_queue);

/**
 * blk_start_queue - restart a previously stopped queue
 * @q:    The &struct request_queue in question
 *
 * Description:
 *   blk_start_queue() will clear the stop flag on the queue, and call
 *   the request_fn for the queue if it was in a stopped state when
 *   entered. Also see blk_stop_queue(). Queue lock must be held.
 **/
void blk_start_queue(struct request_queue *q)
{
	WARN_ON(!irqs_disabled());

	queue_flag_clear(QUEUE_FLAG_STOPPED, q);
	__blk_run_queue(q);
}
EXPORT_SYMBOL(blk_start_queue);

/**
 * blk_stop_queue - stop a queue
 * @q:    The &struct request_queue in question
 *
 * Description:
 *   The Linux block layer assumes that a block driver will consume all
 *   entries on the request queue when the request_fn strategy is called.
 *   Often this will not happen, because of hardware limitations (queue
 *   depth settings). If a device driver gets a 'queue full' response,
 *   or if it simply chooses not to queue more I/O at one point, it can
 *   call this function to prevent the request_fn from being called until
 *   the driver has signalled it's ready to go again. This happens by calling
 *   blk_start_queue() to restart queue operations. Queue lock must be held.
 **/
void blk_stop_queue(struct request_queue *q)
{
	__cancel_delayed_work(&q->delay_work);
	queue_flag_set(QUEUE_FLAG_STOPPED, q);
}
EXPORT_SYMBOL(blk_stop_queue);

/**
 * blk_sync_queue - cancel any pending callbacks on a queue
 * @q: the queue
 *
 * Description:
 *     The block layer may perform asynchronous callback activity
 *     on a queue, such as calling the unplug function after a timeout.
 *     A block device may call blk_sync_queue to ensure that any
 *     such activity is cancelled, thus allowing it to release resources
 *     that the callbacks might use. The caller must already have made sure
 *     that its ->make_request_fn will not re-add plugging prior to calling
 *     this function.
 *
 *     This function does not cancel any asynchronous activity arising
 *     out of elevator or throttling code. That would require elevaotor_exit()
 *     and blk_throtl_exit() to be called with queue lock initialized.
 *
 */
void blk_sync_queue(struct request_queue *q)
{
	del_timer_sync(&q->timeout);
	cancel_delayed_work_sync(&q->delay_work);
}
EXPORT_SYMBOL(blk_sync_queue);

/**
 * __blk_run_queue - run a single device queue
 * @q:	The queue to run
 *
 * Description:
 *    See @blk_run_queue. This variant must be called with the queue lock
 *    held and interrupts disabled.
 */
void __blk_run_queue(struct request_queue *q)
{
	if (unlikely(blk_queue_stopped(q)))
		return;

	q->request_fn(q);
}
EXPORT_SYMBOL(__blk_run_queue);

/**
 * blk_run_queue_async - run a single device queue in workqueue context
 * @q:	The queue to run
 *
 * Description:
 *    Tells kblockd to perform the equivalent of @blk_run_queue on behalf
 *    of us.
 */
void blk_run_queue_async(struct request_queue *q)
{
	if (likely(!blk_queue_stopped(q))) {
		__cancel_delayed_work(&q->delay_work);
		queue_delayed_work(kblockd_workqueue, &q->delay_work, 0);
	}
}
EXPORT_SYMBOL(blk_run_queue_async);

/**
 * blk_run_queue - run a single device queue
 * @q: The queue to run
 *
 * Description:
 *    Invoke request handling on this queue, if it has pending work to do.
 *    May be used to restart queueing when a request has completed.
 */
void blk_run_queue(struct request_queue *q)
{
	unsigned long flags;

	spin_lock_irqsave(q->queue_lock, flags);
	__blk_run_queue(q);
	spin_unlock_irqrestore(q->queue_lock, flags);
}
EXPORT_SYMBOL(blk_run_queue);

void blk_put_queue(struct request_queue *q)
{
	kobject_put(&q->kobj);
}
EXPORT_SYMBOL(blk_put_queue);

/**
 * blk_drain_queue - drain requests from request_queue
 * @q: queue to drain
 * @drain_all: whether to drain all requests or only the ones w/ ELVPRIV
 *
 * Drain requests from @q.  If @drain_all is set, all requests are drained.
 * If not, only ELVPRIV requests are drained.  The caller is responsible
 * for ensuring that no new requests which need to be drained are queued.
 */
void blk_drain_queue(struct request_queue *q, bool drain_all)
{
	while (true) {
		bool drain = false;
		int i;

		spin_lock_irq(q->queue_lock);

		elv_drain_elevator(q);
		if (drain_all)
			blk_throtl_drain(q);

		/*
		 * This function might be called on a queue which failed
		 * driver init after queue creation.  Some drivers
		 * (e.g. fd) get unhappy in such cases.  Kick queue iff
		 * dispatch queue has something on it.
		 */
		if (!list_empty(&q->queue_head))
			__blk_run_queue(q);

		drain |= q->rq.elvpriv;

		/*
		 * Unfortunately, requests are queued at and tracked from
		 * multiple places and there's no single counter which can
		 * be drained.  Check all the queues and counters.
		 */
		if (drain_all) {
			drain |= !list_empty(&q->queue_head);
			for (i = 0; i < 2; i++) {
				drain |= q->rq.count[i];
				drain |= q->in_flight[i];
				drain |= !list_empty(&q->flush_queue[i]);
			}
		}

		spin_unlock_irq(q->queue_lock);

		if (!drain)
			break;
		msleep(10);
	}
}

/**
 * blk_cleanup_queue - shutdown a request queue
 * @q: request queue to shutdown
 *
 * Mark @q DEAD, drain all pending requests, destroy and put it.  All
 * future requests will be failed immediately with -ENODEV.
 */
void blk_cleanup_queue(struct request_queue *q)
{
	spinlock_t *lock = q->queue_lock;

	/* mark @q DEAD, no new request or merges will be allowed afterwards */
	mutex_lock(&q->sysfs_lock);
	queue_flag_set_unlocked(QUEUE_FLAG_DEAD, q);

	spin_lock_irq(lock);
	queue_flag_set(QUEUE_FLAG_NOMERGES, q);
	queue_flag_set(QUEUE_FLAG_NOXMERGES, q);
	queue_flag_set(QUEUE_FLAG_DEAD, q);

	if (q->queue_lock != &q->__queue_lock)
		q->queue_lock = &q->__queue_lock;

	spin_unlock_irq(lock);
	mutex_unlock(&q->sysfs_lock);

	/*
	 * Drain all requests queued before DEAD marking.  The caller might
	 * be trying to tear down @q before its elevator is initialized, in
	 * which case we don't want to call into draining.
	 */
	if (q->elevator)
		blk_drain_queue(q, true);

	/* @q won't process any more request, flush async actions */
	del_timer_sync(&q->backing_dev_info.laptop_mode_wb_timer);
	blk_sync_queue(q);

	/* @q is and will stay empty, shutdown and put */
	blk_put_queue(q);
}
EXPORT_SYMBOL(blk_cleanup_queue);

static int blk_init_free_list(struct request_queue *q)
{
	struct request_list *rl = &q->rq;

	if (unlikely(rl->rq_pool))
		return 0;

	rl->count[BLK_RW_SYNC] = rl->count[BLK_RW_ASYNC] = 0;
	rl->starved[BLK_RW_SYNC] = rl->starved[BLK_RW_ASYNC] = 0;
	rl->elvpriv = 0;
	init_waitqueue_head(&rl->wait[BLK_RW_SYNC]);
	init_waitqueue_head(&rl->wait[BLK_RW_ASYNC]);

	rl->rq_pool = mempool_create_node(BLKDEV_MIN_RQ, mempool_alloc_slab,
				mempool_free_slab, request_cachep, q->node);

	if (!rl->rq_pool)
		return -ENOMEM;

	return 0;
}

struct request_queue *blk_alloc_queue(gfp_t gfp_mask)
{
	return blk_alloc_queue_node(gfp_mask, -1);
}
EXPORT_SYMBOL(blk_alloc_queue);

struct request_queue *blk_alloc_queue_node(gfp_t gfp_mask, int node_id)
{
	struct request_queue *q;
	int err;

	q = kmem_cache_alloc_node(blk_requestq_cachep,
				gfp_mask | __GFP_ZERO, node_id);
	if (!q)
		return NULL;

	q->id = ida_simple_get(&blk_queue_ida, 0, 0, GFP_KERNEL);
	if (q->id < 0)
		goto fail_q;

	q->backing_dev_info.ra_pages =
			(VM_MAX_READAHEAD * 1024) / PAGE_CACHE_SIZE;
	q->backing_dev_info.state = 0;
	q->backing_dev_info.capabilities = BDI_CAP_MAP_COPY;
	q->backing_dev_info.name = "block";
	q->node = node_id;

	err = bdi_init(&q->backing_dev_info);
	if (err)
		goto fail_id;

	if (blk_throtl_init(q))
		goto fail_id;

	setup_timer(&q->backing_dev_info.laptop_mode_wb_timer,
		    laptop_mode_timer_fn, (unsigned long) q);
	setup_timer(&q->timeout, blk_rq_timed_out_timer, (unsigned long) q);
	INIT_LIST_HEAD(&q->timeout_list);
	INIT_LIST_HEAD(&q->icq_list);
	INIT_LIST_HEAD(&q->flush_queue[0]);
	INIT_LIST_HEAD(&q->flush_queue[1]);
	INIT_LIST_HEAD(&q->flush_data_in_flight);
	INIT_DELAYED_WORK(&q->delay_work, blk_delay_work);

	kobject_init(&q->kobj, &blk_queue_ktype);

	mutex_init(&q->sysfs_lock);
	spin_lock_init(&q->__queue_lock);

	/*
	 * By default initialize queue_lock to internal lock and driver can
	 * override it later if need be.
	 */
	q->queue_lock = &q->__queue_lock;

	return q;

fail_id:
	ida_simple_remove(&blk_queue_ida, q->id);
fail_q:
	kmem_cache_free(blk_requestq_cachep, q);
	return NULL;
}
EXPORT_SYMBOL(blk_alloc_queue_node);

/**
 * blk_init_queue  - prepare a request queue for use with a block device
 * @rfn:  The function to be called to process requests that have been
 *        placed on the queue.
 * @lock: Request queue spin lock
 *
 * Description:
 *    If a block device wishes to use the standard request handling procedures,
 *    which sorts requests and coalesces adjacent requests, then it must
 *    call blk_init_queue().  The function @rfn will be called when there
 *    are requests on the queue that need to be processed.  If the device
 *    supports plugging, then @rfn may not be called immediately when requests
 *    are available on the queue, but may be called at some time later instead.
 *    Plugged queues are generally unplugged when a buffer belonging to one
 *    of the requests on the queue is needed, or due to memory pressure.
 *
 *    @rfn is not required, or even expected, to remove all requests off the
 *    queue, but only as many as it can handle at a time.  If it does leave
 *    requests on the queue, it is responsible for arranging that the requests
 *    get dealt with eventually.
 *
 *    The queue spin lock must be held while manipulating the requests on the
 *    request queue; this lock will be taken also from interrupt context, so irq
 *    disabling is needed for it.
 *
 *    Function returns a pointer to the initialized request queue, or %NULL if
 *    it didn't succeed.
 *
 * Note:
 *    blk_init_queue() must be paired with a blk_cleanup_queue() call
 *    when the block device is deactivated (such as at module unload).
 **/

struct request_queue *blk_init_queue(request_fn_proc *rfn, spinlock_t *lock)
{
	return blk_init_queue_node(rfn, lock, -1);
}
EXPORT_SYMBOL(blk_init_queue);

struct request_queue *
blk_init_queue_node(request_fn_proc *rfn, spinlock_t *lock, int node_id)
{
	struct request_queue *uninit_q, *q;

	uninit_q = blk_alloc_queue_node(GFP_KERNEL, node_id);
	if (!uninit_q)
		return NULL;

	q = blk_init_allocated_queue(uninit_q, rfn, lock);
	if (!q)
		blk_cleanup_queue(uninit_q);

	return q;
}
EXPORT_SYMBOL(blk_init_queue_node);

struct request_queue *
blk_init_allocated_queue(struct request_queue *q, request_fn_proc *rfn,
			 spinlock_t *lock)
{
	if (!q)
		return NULL;

	if (blk_init_free_list(q))
		return NULL;

	q->request_fn		= rfn;
	q->prep_rq_fn		= NULL;
	q->unprep_rq_fn		= NULL;
	q->queue_flags		= QUEUE_FLAG_DEFAULT;

	/* Override internal queue lock with supplied lock pointer */
	if (lock)
		q->queue_lock		= lock;

	/*
	 * This also sets hw/phys segments, boundary and size
	 */
	blk_queue_make_request(q, blk_queue_bio);

	q->sg_reserved_size = INT_MAX;

	/*
	 * all done
	 */
	if (!elevator_init(q, NULL)) {
		blk_queue_congestion_threshold(q);
		return q;
	}

	return NULL;
}
EXPORT_SYMBOL(blk_init_allocated_queue);

bool blk_get_queue(struct request_queue *q)
{
	if (likely(!blk_queue_dead(q))) {
		__blk_get_queue(q);
		return true;
	}

	return false;
}
EXPORT_SYMBOL(blk_get_queue);

static inline void blk_free_request(struct request_queue *q, struct request *rq)
{
	if (rq->cmd_flags & REQ_ELVPRIV) {
		elv_put_request(q, rq);
		if (rq->elv.icq)
<<<<<<< HEAD
			put_io_context(rq->elv.icq->ioc, q);
=======
			put_io_context(rq->elv.icq->ioc);
>>>>>>> c16fa4f2
	}

	mempool_free(rq, q->rq.rq_pool);
}

static struct request *
blk_alloc_request(struct request_queue *q, struct io_cq *icq,
		  unsigned int flags, gfp_t gfp_mask)
{
	struct request *rq = mempool_alloc(q->rq.rq_pool, gfp_mask);

	if (!rq)
		return NULL;

	blk_rq_init(q, rq);

	rq->cmd_flags = flags | REQ_ALLOCED;

	if (flags & REQ_ELVPRIV) {
		rq->elv.icq = icq;
		if (unlikely(elv_set_request(q, rq, gfp_mask))) {
			mempool_free(rq, q->rq.rq_pool);
			return NULL;
		}
		/* @rq->elv.icq holds on to io_context until @rq is freed */
		if (icq)
			get_io_context(icq->ioc);
	}

	return rq;
}

/*
 * ioc_batching returns true if the ioc is a valid batching request and
 * should be given priority access to a request.
 */
static inline int ioc_batching(struct request_queue *q, struct io_context *ioc)
{
	if (!ioc)
		return 0;

	/*
	 * Make sure the process is able to allocate at least 1 request
	 * even if the batch times out, otherwise we could theoretically
	 * lose wakeups.
	 */
	return ioc->nr_batch_requests == q->nr_batching ||
		(ioc->nr_batch_requests > 0
		&& time_before(jiffies, ioc->last_waited + BLK_BATCH_TIME));
}

/*
 * ioc_set_batching sets ioc to be a new "batcher" if it is not one. This
 * will cause the process to be a "batcher" on all queues in the system. This
 * is the behaviour we want though - once it gets a wakeup it should be given
 * a nice run.
 */
static void ioc_set_batching(struct request_queue *q, struct io_context *ioc)
{
	if (!ioc || ioc_batching(q, ioc))
		return;

	ioc->nr_batch_requests = q->nr_batching;
	ioc->last_waited = jiffies;
}

static void __freed_request(struct request_queue *q, int sync)
{
	struct request_list *rl = &q->rq;

	if (rl->count[sync] < queue_congestion_off_threshold(q))
		blk_clear_queue_congested(q, sync);

	if (rl->count[sync] + 1 <= q->nr_requests) {
		if (waitqueue_active(&rl->wait[sync]))
			wake_up(&rl->wait[sync]);

		blk_clear_queue_full(q, sync);
	}
}

/*
 * A request has just been released.  Account for it, update the full and
 * congestion status, wake up any waiters.   Called under q->queue_lock.
 */
static void freed_request(struct request_queue *q, unsigned int flags)
{
	struct request_list *rl = &q->rq;
	int sync = rw_is_sync(flags);

	rl->count[sync]--;
	if (flags & REQ_ELVPRIV)
		rl->elvpriv--;

	__freed_request(q, sync);

	if (unlikely(rl->starved[sync ^ 1]))
		__freed_request(q, sync ^ 1);
}

/*
 * Determine if elevator data should be initialized when allocating the
 * request associated with @bio.
 */
static bool blk_rq_should_init_elevator(struct bio *bio)
{
	if (!bio)
		return true;

	/*
	 * Flush requests do not use the elevator so skip initialization.
	 * This allows a request to share the flush and elevator data.
	 */
	if (bio->bi_rw & (REQ_FLUSH | REQ_FUA))
		return false;

	return true;
}

/**
 * get_request - get a free request
 * @q: request_queue to allocate request from
 * @rw_flags: RW and SYNC flags
 * @bio: bio to allocate request for (can be %NULL)
 * @gfp_mask: allocation mask
 *
 * Get a free request from @q.  This function may fail under memory
 * pressure or if @q is dead.
 *
 * Must be callled with @q->queue_lock held and,
 * Returns %NULL on failure, with @q->queue_lock held.
 * Returns !%NULL on success, with @q->queue_lock *not held*.
 */
static struct request *get_request(struct request_queue *q, int rw_flags,
				   struct bio *bio, gfp_t gfp_mask)
{
	struct request *rq = NULL;
	struct request_list *rl = &q->rq;
	struct elevator_type *et;
	struct io_context *ioc;
	struct io_cq *icq = NULL;
	const bool is_sync = rw_is_sync(rw_flags) != 0;
	bool retried = false;
	int may_queue;
retry:
	et = q->elevator->type;
	ioc = current->io_context;

	if (unlikely(blk_queue_dead(q)))
		return NULL;

	may_queue = elv_may_queue(q, rw_flags);
	if (may_queue == ELV_MQUEUE_NO)
		goto rq_starved;

	if (rl->count[is_sync]+1 >= queue_congestion_on_threshold(q)) {
		if (rl->count[is_sync]+1 >= q->nr_requests) {
			/*
			 * We want ioc to record batching state.  If it's
			 * not already there, creating a new one requires
			 * dropping queue_lock, which in turn requires
			 * retesting conditions to avoid queue hang.
			 */
			if (!ioc && !retried) {
				spin_unlock_irq(q->queue_lock);
				create_io_context(current, gfp_mask, q->node);
				spin_lock_irq(q->queue_lock);
				retried = true;
				goto retry;
			}

			/*
			 * The queue will fill after this allocation, so set
			 * it as full, and mark this process as "batching".
			 * This process will be allowed to complete a batch of
			 * requests, others will be blocked.
			 */
			if (!blk_queue_full(q, is_sync)) {
				ioc_set_batching(q, ioc);
				blk_set_queue_full(q, is_sync);
			} else {
				if (may_queue != ELV_MQUEUE_MUST
						&& !ioc_batching(q, ioc)) {
					/*
					 * The queue is full and the allocating
					 * process is not a "batcher", and not
					 * exempted by the IO scheduler
					 */
					goto out;
				}
			}
		}
		blk_set_queue_congested(q, is_sync);
	}

	/*
	 * Only allow batching queuers to allocate up to 50% over the defined
	 * limit of requests, otherwise we could have thousands of requests
	 * allocated with any setting of ->nr_requests
	 */
	if (rl->count[is_sync] >= (3 * q->nr_requests / 2))
		goto out;

	rl->count[is_sync]++;
	rl->starved[is_sync] = 0;

	/*
	 * Decide whether the new request will be managed by elevator.  If
	 * so, mark @rw_flags and increment elvpriv.  Non-zero elvpriv will
	 * prevent the current elevator from being destroyed until the new
	 * request is freed.  This guarantees icq's won't be destroyed and
	 * makes creating new ones safe.
	 *
	 * Also, lookup icq while holding queue_lock.  If it doesn't exist,
	 * it will be created after releasing queue_lock.
	 */
	if (blk_rq_should_init_elevator(bio) &&
	    !test_bit(QUEUE_FLAG_ELVSWITCH, &q->queue_flags)) {
		rw_flags |= REQ_ELVPRIV;
		rl->elvpriv++;
		if (et->icq_cache && ioc)
			icq = ioc_lookup_icq(ioc, q);
	}

	if (blk_queue_io_stat(q))
		rw_flags |= REQ_IO_STAT;
	spin_unlock_irq(q->queue_lock);

	/* create icq if missing */
<<<<<<< HEAD
	if (unlikely(et->icq_cache && !icq))
		icq = ioc_create_icq(q, gfp_mask);

	/* rqs are guaranteed to have icq on elv_set_request() if requested */
	if (likely(!et->icq_cache || icq))
		rq = blk_alloc_request(q, icq, rw_flags, gfp_mask);

=======
	if ((rw_flags & REQ_ELVPRIV) && unlikely(et->icq_cache && !icq)) {
		icq = ioc_create_icq(q, gfp_mask);
		if (!icq)
			goto fail_icq;
	}

	rq = blk_alloc_request(q, icq, rw_flags, gfp_mask);

fail_icq:
>>>>>>> c16fa4f2
	if (unlikely(!rq)) {
		/*
		 * Allocation failed presumably due to memory. Undo anything
		 * we might have messed up.
		 *
		 * Allocating task should really be put onto the front of the
		 * wait queue, but this is pretty rare.
		 */
		spin_lock_irq(q->queue_lock);
		freed_request(q, rw_flags);

		/*
		 * in the very unlikely event that allocation failed and no
		 * requests for this direction was pending, mark us starved
		 * so that freeing of a request in the other direction will
		 * notice us. another possible fix would be to split the
		 * rq mempool into READ and WRITE
		 */
rq_starved:
		if (unlikely(rl->count[is_sync] == 0))
			rl->starved[is_sync] = 1;

		goto out;
	}

	/*
	 * ioc may be NULL here, and ioc_batching will be false. That's
	 * OK, if the queue is under the request limit then requests need
	 * not count toward the nr_batch_requests limit. There will always
	 * be some limit enforced by BLK_BATCH_TIME.
	 */
	if (ioc_batching(q, ioc))
		ioc->nr_batch_requests--;

	trace_block_getrq(q, bio, rw_flags & 1);
out:
	return rq;
}

/**
 * get_request_wait - get a free request with retry
 * @q: request_queue to allocate request from
 * @rw_flags: RW and SYNC flags
 * @bio: bio to allocate request for (can be %NULL)
 *
 * Get a free request from @q.  This function keeps retrying under memory
 * pressure and fails iff @q is dead.
 *
 * Must be callled with @q->queue_lock held and,
 * Returns %NULL on failure, with @q->queue_lock held.
 * Returns !%NULL on success, with @q->queue_lock *not held*.
 */
static struct request *get_request_wait(struct request_queue *q, int rw_flags,
					struct bio *bio)
{
	const bool is_sync = rw_is_sync(rw_flags) != 0;
	struct request *rq;

	rq = get_request(q, rw_flags, bio, GFP_NOIO);
	while (!rq) {
		DEFINE_WAIT(wait);
		struct request_list *rl = &q->rq;

		if (unlikely(blk_queue_dead(q)))
			return NULL;

		prepare_to_wait_exclusive(&rl->wait[is_sync], &wait,
				TASK_UNINTERRUPTIBLE);

		trace_block_sleeprq(q, bio, rw_flags & 1);

		spin_unlock_irq(q->queue_lock);
		io_schedule();

		/*
		 * After sleeping, we become a "batching" process and
		 * will be able to allocate at least one request, and
		 * up to a big batch of them for a small period time.
		 * See ioc_batching, ioc_set_batching
		 */
		create_io_context(current, GFP_NOIO, q->node);
		ioc_set_batching(q, current->io_context);

		spin_lock_irq(q->queue_lock);
		finish_wait(&rl->wait[is_sync], &wait);

		rq = get_request(q, rw_flags, bio, GFP_NOIO);
	};

	return rq;
}

struct request *blk_get_request(struct request_queue *q, int rw, gfp_t gfp_mask)
{
	struct request *rq;

	BUG_ON(rw != READ && rw != WRITE);

	spin_lock_irq(q->queue_lock);
	if (gfp_mask & __GFP_WAIT)
		rq = get_request_wait(q, rw, NULL);
	else
		rq = get_request(q, rw, NULL, gfp_mask);
	if (!rq)
		spin_unlock_irq(q->queue_lock);
	/* q->queue_lock is unlocked at this point */

	return rq;
}
EXPORT_SYMBOL(blk_get_request);

/**
 * blk_make_request - given a bio, allocate a corresponding struct request.
 * @q: target request queue
 * @bio:  The bio describing the memory mappings that will be submitted for IO.
 *        It may be a chained-bio properly constructed by block/bio layer.
 * @gfp_mask: gfp flags to be used for memory allocation
 *
 * blk_make_request is the parallel of generic_make_request for BLOCK_PC
 * type commands. Where the struct request needs to be farther initialized by
 * the caller. It is passed a &struct bio, which describes the memory info of
 * the I/O transfer.
 *
 * The caller of blk_make_request must make sure that bi_io_vec
 * are set to describe the memory buffers. That bio_data_dir() will return
 * the needed direction of the request. (And all bio's in the passed bio-chain
 * are properly set accordingly)
 *
 * If called under none-sleepable conditions, mapped bio buffers must not
 * need bouncing, by calling the appropriate masked or flagged allocator,
 * suitable for the target device. Otherwise the call to blk_queue_bounce will
 * BUG.
 *
 * WARNING: When allocating/cloning a bio-chain, careful consideration should be
 * given to how you allocate bios. In particular, you cannot use __GFP_WAIT for
 * anything but the first bio in the chain. Otherwise you risk waiting for IO
 * completion of a bio that hasn't been submitted yet, thus resulting in a
 * deadlock. Alternatively bios should be allocated using bio_kmalloc() instead
 * of bio_alloc(), as that avoids the mempool deadlock.
 * If possible a big IO should be split into smaller parts when allocation
 * fails. Partial allocation should not be an error, or you risk a live-lock.
 */
struct request *blk_make_request(struct request_queue *q, struct bio *bio,
				 gfp_t gfp_mask)
{
	struct request *rq = blk_get_request(q, bio_data_dir(bio), gfp_mask);

	if (unlikely(!rq))
		return ERR_PTR(-ENOMEM);

	for_each_bio(bio) {
		struct bio *bounce_bio = bio;
		int ret;

		blk_queue_bounce(q, &bounce_bio);
		ret = blk_rq_append_bio(q, rq, bounce_bio);
		if (unlikely(ret)) {
			blk_put_request(rq);
			return ERR_PTR(ret);
		}
	}

	return rq;
}
EXPORT_SYMBOL(blk_make_request);

/**
 * blk_requeue_request - put a request back on queue
 * @q:		request queue where request should be inserted
 * @rq:		request to be inserted
 *
 * Description:
 *    Drivers often keep queueing requests until the hardware cannot accept
 *    more, when that condition happens we need to put the request back
 *    on the queue. Must be called with queue lock held.
 */
void blk_requeue_request(struct request_queue *q, struct request *rq)
{
	blk_delete_timer(rq);
	blk_clear_rq_complete(rq);
	trace_block_rq_requeue(q, rq);

	if (blk_rq_tagged(rq))
		blk_queue_end_tag(q, rq);

	BUG_ON(blk_queued_rq(rq));

	elv_requeue_request(q, rq);
}
EXPORT_SYMBOL(blk_requeue_request);

static void add_acct_request(struct request_queue *q, struct request *rq,
			     int where)
{
	drive_stat_acct(rq, 1);
	__elv_add_request(q, rq, where);
}

static void part_round_stats_single(int cpu, struct hd_struct *part,
				    unsigned long now)
{
	if (now == part->stamp)
		return;

	if (part_in_flight(part)) {
		__part_stat_add(cpu, part, time_in_queue,
				part_in_flight(part) * (now - part->stamp));
		__part_stat_add(cpu, part, io_ticks, (now - part->stamp));
	}
	part->stamp = now;
}

/**
 * part_round_stats() - Round off the performance stats on a struct disk_stats.
 * @cpu: cpu number for stats access
 * @part: target partition
 *
 * The average IO queue length and utilisation statistics are maintained
 * by observing the current state of the queue length and the amount of
 * time it has been in this state for.
 *
 * Normally, that accounting is done on IO completion, but that can result
 * in more than a second's worth of IO being accounted for within any one
 * second, leading to >100% utilisation.  To deal with that, we call this
 * function to do a round-off before returning the results when reading
 * /proc/diskstats.  This accounts immediately for all queue usage up to
 * the current jiffies and restarts the counters again.
 */
void part_round_stats(int cpu, struct hd_struct *part)
{
	unsigned long now = jiffies;

	if (part->partno)
		part_round_stats_single(cpu, &part_to_disk(part)->part0, now);
	part_round_stats_single(cpu, part, now);
}
EXPORT_SYMBOL_GPL(part_round_stats);

/*
 * queue lock must be held
 */
void __blk_put_request(struct request_queue *q, struct request *req)
{
	if (unlikely(!q))
		return;
	if (unlikely(--req->ref_count))
		return;

	elv_completed_request(q, req);

	/* this is a bio leak */
	WARN_ON(req->bio != NULL);

	/*
	 * Request may not have originated from ll_rw_blk. if not,
	 * it didn't come out of our reserved rq pools
	 */
	if (req->cmd_flags & REQ_ALLOCED) {
		unsigned int flags = req->cmd_flags;

		BUG_ON(!list_empty(&req->queuelist));
		BUG_ON(!hlist_unhashed(&req->hash));

		blk_free_request(q, req);
		freed_request(q, flags);
	}
}
EXPORT_SYMBOL_GPL(__blk_put_request);

void blk_put_request(struct request *req)
{
	unsigned long flags;
	struct request_queue *q = req->q;

	spin_lock_irqsave(q->queue_lock, flags);
	__blk_put_request(q, req);
	spin_unlock_irqrestore(q->queue_lock, flags);
}
EXPORT_SYMBOL(blk_put_request);

/**
 * blk_add_request_payload - add a payload to a request
 * @rq: request to update
 * @page: page backing the payload
 * @len: length of the payload.
 *
 * This allows to later add a payload to an already submitted request by
 * a block driver.  The driver needs to take care of freeing the payload
 * itself.
 *
 * Note that this is a quite horrible hack and nothing but handling of
 * discard requests should ever use it.
 */
void blk_add_request_payload(struct request *rq, struct page *page,
		unsigned int len)
{
	struct bio *bio = rq->bio;

	bio->bi_io_vec->bv_page = page;
	bio->bi_io_vec->bv_offset = 0;
	bio->bi_io_vec->bv_len = len;

	bio->bi_size = len;
	bio->bi_vcnt = 1;
	bio->bi_phys_segments = 1;

	rq->__data_len = rq->resid_len = len;
	rq->nr_phys_segments = 1;
	rq->buffer = bio_data(bio);
}
EXPORT_SYMBOL_GPL(blk_add_request_payload);

static bool bio_attempt_back_merge(struct request_queue *q, struct request *req,
				   struct bio *bio)
{
	const int ff = bio->bi_rw & REQ_FAILFAST_MASK;

	if (!ll_back_merge_fn(q, req, bio))
		return false;

	trace_block_bio_backmerge(q, bio);

	if ((req->cmd_flags & REQ_FAILFAST_MASK) != ff)
		blk_rq_set_mixed_merge(req);

	req->biotail->bi_next = bio;
	req->biotail = bio;
	req->__data_len += bio->bi_size;
	req->ioprio = ioprio_best(req->ioprio, bio_prio(bio));

	drive_stat_acct(req, 0);
	return true;
}

static bool bio_attempt_front_merge(struct request_queue *q,
				    struct request *req, struct bio *bio)
{
	const int ff = bio->bi_rw & REQ_FAILFAST_MASK;

	if (!ll_front_merge_fn(q, req, bio))
		return false;

	trace_block_bio_frontmerge(q, bio);

	if ((req->cmd_flags & REQ_FAILFAST_MASK) != ff)
		blk_rq_set_mixed_merge(req);

	bio->bi_next = req->bio;
	req->bio = bio;

	/*
	 * may not be valid. if the low level driver said
	 * it didn't need a bounce buffer then it better
	 * not touch req->buffer either...
	 */
	req->buffer = bio_data(bio);
	req->__sector = bio->bi_sector;
	req->__data_len += bio->bi_size;
	req->ioprio = ioprio_best(req->ioprio, bio_prio(bio));

	drive_stat_acct(req, 0);
	return true;
}

/**
 * attempt_plug_merge - try to merge with %current's plugged list
 * @q: request_queue new bio is being queued at
 * @bio: new bio being queued
 * @request_count: out parameter for number of traversed plugged requests
 *
 * Determine whether @bio being queued on @q can be merged with a request
 * on %current's plugged list.  Returns %true if merge was successful,
 * otherwise %false.
 *
 * Plugging coalesces IOs from the same issuer for the same purpose without
 * going through @q->queue_lock.  As such it's more of an issuing mechanism
 * than scheduling, and the request, while may have elvpriv data, is not
 * added on the elevator at this point.  In addition, we don't have
 * reliable access to the elevator outside queue lock.  Only check basic
 * merging parameters without querying the elevator.
 */
static bool attempt_plug_merge(struct request_queue *q, struct bio *bio,
			       unsigned int *request_count)
{
	struct blk_plug *plug;
	struct request *rq;
	bool ret = false;

	plug = current->plug;
	if (!plug)
		goto out;
	*request_count = 0;

	list_for_each_entry_reverse(rq, &plug->list, queuelist) {
		int el_ret;

		(*request_count)++;

		if (rq->q != q || !blk_rq_merge_ok(rq, bio))
			continue;

		el_ret = blk_try_merge(rq, bio);
		if (el_ret == ELEVATOR_BACK_MERGE) {
			ret = bio_attempt_back_merge(q, rq, bio);
			if (ret)
				break;
		} else if (el_ret == ELEVATOR_FRONT_MERGE) {
			ret = bio_attempt_front_merge(q, rq, bio);
			if (ret)
				break;
		}
	}
out:
	return ret;
}

void init_request_from_bio(struct request *req, struct bio *bio)
{
	req->cmd_type = REQ_TYPE_FS;

	req->cmd_flags |= bio->bi_rw & REQ_COMMON_MASK;
	if (bio->bi_rw & REQ_RAHEAD)
		req->cmd_flags |= REQ_FAILFAST_MASK;

	req->errors = 0;
	req->__sector = bio->bi_sector;
	req->ioprio = bio_prio(bio);
	blk_rq_bio_prep(req->q, req, bio);
}

void blk_queue_bio(struct request_queue *q, struct bio *bio)
{
	const bool sync = !!(bio->bi_rw & REQ_SYNC);
	struct blk_plug *plug;
	int el_ret, rw_flags, where = ELEVATOR_INSERT_SORT;
	struct request *req;
	unsigned int request_count = 0;

	/*
	 * low level driver can indicate that it wants pages above a
	 * certain limit bounced to low memory (ie for highmem, or even
	 * ISA dma in theory)
	 */
	blk_queue_bounce(q, &bio);

	if (bio->bi_rw & (REQ_FLUSH | REQ_FUA)) {
		spin_lock_irq(q->queue_lock);
		where = ELEVATOR_INSERT_FLUSH;
		goto get_rq;
	}

	/*
	 * Check if we can merge with the plugged list before grabbing
	 * any locks.
	 */
	if (attempt_plug_merge(q, bio, &request_count))
		return;

	spin_lock_irq(q->queue_lock);

	el_ret = elv_merge(q, &req, bio);
	if (el_ret == ELEVATOR_BACK_MERGE) {
		if (bio_attempt_back_merge(q, req, bio)) {
			elv_bio_merged(q, req, bio);
			if (!attempt_back_merge(q, req))
				elv_merged_request(q, req, el_ret);
			goto out_unlock;
		}
	} else if (el_ret == ELEVATOR_FRONT_MERGE) {
		if (bio_attempt_front_merge(q, req, bio)) {
			elv_bio_merged(q, req, bio);
			if (!attempt_front_merge(q, req))
				elv_merged_request(q, req, el_ret);
			goto out_unlock;
		}
	}

get_rq:
	/*
	 * This sync check and mask will be re-done in init_request_from_bio(),
	 * but we need to set it earlier to expose the sync flag to the
	 * rq allocator and io schedulers.
	 */
	rw_flags = bio_data_dir(bio);
	if (sync)
		rw_flags |= REQ_SYNC;

	/*
	 * Grab a free request. This is might sleep but can not fail.
	 * Returns with the queue unlocked.
	 */
	req = get_request_wait(q, rw_flags, bio);
	if (unlikely(!req)) {
		bio_endio(bio, -ENODEV);	/* @q is dead */
		goto out_unlock;
	}

	/*
	 * After dropping the lock and possibly sleeping here, our request
	 * may now be mergeable after it had proven unmergeable (above).
	 * We don't worry about that case for efficiency. It won't happen
	 * often, and the elevators are able to handle it.
	 */
	init_request_from_bio(req, bio);

	if (test_bit(QUEUE_FLAG_SAME_COMP, &q->queue_flags))
		req->cpu = raw_smp_processor_id();

	plug = current->plug;
	if (plug) {
		/*
		 * If this is the first request added after a plug, fire
		 * of a plug trace. If others have been added before, check
		 * if we have multiple devices in this plug. If so, make a
		 * note to sort the list before dispatch.
		 */
		if (list_empty(&plug->list))
			trace_block_plug(q);
		else {
			if (!plug->should_sort) {
				struct request *__rq;

				__rq = list_entry_rq(plug->list.prev);
				if (__rq->q != q)
					plug->should_sort = 1;
			}
			if (request_count >= BLK_MAX_REQUEST_COUNT) {
				blk_flush_plug_list(plug, false);
				trace_block_plug(q);
			}
		}
		list_add_tail(&req->queuelist, &plug->list);
		drive_stat_acct(req, 1);
	} else {
		spin_lock_irq(q->queue_lock);
		add_acct_request(q, req, where);
		__blk_run_queue(q);
out_unlock:
		spin_unlock_irq(q->queue_lock);
	}
}
EXPORT_SYMBOL_GPL(blk_queue_bio);	/* for device mapper only */

/*
 * If bio->bi_dev is a partition, remap the location
 */
static inline void blk_partition_remap(struct bio *bio)
{
	struct block_device *bdev = bio->bi_bdev;

	if (bio_sectors(bio) && bdev != bdev->bd_contains) {
		struct hd_struct *p = bdev->bd_part;

		bio->bi_sector += p->start_sect;
		bio->bi_bdev = bdev->bd_contains;

		trace_block_bio_remap(bdev_get_queue(bio->bi_bdev), bio,
				      bdev->bd_dev,
				      bio->bi_sector - p->start_sect);
	}
}

static void handle_bad_sector(struct bio *bio)
{
	char b[BDEVNAME_SIZE];

	printk(KERN_INFO "attempt to access beyond end of device\n");
	printk(KERN_INFO "%s: rw=%ld, want=%Lu, limit=%Lu\n",
			bdevname(bio->bi_bdev, b),
			bio->bi_rw,
			(unsigned long long)bio->bi_sector + bio_sectors(bio),
			(long long)(i_size_read(bio->bi_bdev->bd_inode) >> 9));

	set_bit(BIO_EOF, &bio->bi_flags);
}

#ifdef CONFIG_FAIL_MAKE_REQUEST

static DECLARE_FAULT_ATTR(fail_make_request);

static int __init setup_fail_make_request(char *str)
{
	return setup_fault_attr(&fail_make_request, str);
}
__setup("fail_make_request=", setup_fail_make_request);

static bool should_fail_request(struct hd_struct *part, unsigned int bytes)
{
	return part->make_it_fail && should_fail(&fail_make_request, bytes);
}

static int __init fail_make_request_debugfs(void)
{
	struct dentry *dir = fault_create_debugfs_attr("fail_make_request",
						NULL, &fail_make_request);

	return IS_ERR(dir) ? PTR_ERR(dir) : 0;
}

late_initcall(fail_make_request_debugfs);

#else /* CONFIG_FAIL_MAKE_REQUEST */

static inline bool should_fail_request(struct hd_struct *part,
					unsigned int bytes)
{
	return false;
}

#endif /* CONFIG_FAIL_MAKE_REQUEST */

/*
 * Check whether this bio extends beyond the end of the device.
 */
static inline int bio_check_eod(struct bio *bio, unsigned int nr_sectors)
{
	sector_t maxsector;

	if (!nr_sectors)
		return 0;

	/* Test device or partition size, when known. */
	maxsector = i_size_read(bio->bi_bdev->bd_inode) >> 9;
	if (maxsector) {
		sector_t sector = bio->bi_sector;

		if (maxsector < nr_sectors || maxsector - nr_sectors < sector) {
			/*
			 * This may well happen - the kernel calls bread()
			 * without checking the size of the device, e.g., when
			 * mounting a device.
			 */
			handle_bad_sector(bio);
			return 1;
		}
	}

	return 0;
}

static noinline_for_stack bool
generic_make_request_checks(struct bio *bio)
{
	struct request_queue *q;
	int nr_sectors = bio_sectors(bio);
	int err = -EIO;
	char b[BDEVNAME_SIZE];
	struct hd_struct *part;

	might_sleep();

	if (bio_check_eod(bio, nr_sectors))
		goto end_io;

	q = bdev_get_queue(bio->bi_bdev);
	if (unlikely(!q)) {
		printk(KERN_ERR
		       "generic_make_request: Trying to access "
			"nonexistent block-device %s (%Lu)\n",
			bdevname(bio->bi_bdev, b),
			(long long) bio->bi_sector);
		goto end_io;
	}

	if (unlikely(!(bio->bi_rw & REQ_DISCARD) &&
		     nr_sectors > queue_max_hw_sectors(q))) {
		printk(KERN_ERR "bio too big device %s (%u > %u)\n",
		       bdevname(bio->bi_bdev, b),
		       bio_sectors(bio),
		       queue_max_hw_sectors(q));
		goto end_io;
	}

	part = bio->bi_bdev->bd_part;
	if (should_fail_request(part, bio->bi_size) ||
	    should_fail_request(&part_to_disk(part)->part0,
				bio->bi_size))
		goto end_io;

	/*
	 * If this device has partitions, remap block n
	 * of partition p to block n+start(p) of the disk.
	 */
	blk_partition_remap(bio);

	if (bio_integrity_enabled(bio) && bio_integrity_prep(bio))
		goto end_io;

	if (bio_check_eod(bio, nr_sectors))
		goto end_io;

	/*
	 * Filter flush bio's early so that make_request based
	 * drivers without flush support don't have to worry
	 * about them.
	 */
	if ((bio->bi_rw & (REQ_FLUSH | REQ_FUA)) && !q->flush_flags) {
		bio->bi_rw &= ~(REQ_FLUSH | REQ_FUA);
		if (!nr_sectors) {
			err = 0;
			goto end_io;
		}
	}

	if ((bio->bi_rw & REQ_DISCARD) &&
	    (!blk_queue_discard(q) ||
	     ((bio->bi_rw & REQ_SECURE) &&
	      !blk_queue_secdiscard(q)))) {
		err = -EOPNOTSUPP;
		goto end_io;
	}

	if (blk_throtl_bio(q, bio))
		return false;	/* throttled, will be resubmitted later */

	trace_block_bio_queue(q, bio);
	return true;

end_io:
	bio_endio(bio, err);
	return false;
}

/**
 * generic_make_request - hand a buffer to its device driver for I/O
 * @bio:  The bio describing the location in memory and on the device.
 *
 * generic_make_request() is used to make I/O requests of block
 * devices. It is passed a &struct bio, which describes the I/O that needs
 * to be done.
 *
 * generic_make_request() does not return any status.  The
 * success/failure status of the request, along with notification of
 * completion, is delivered asynchronously through the bio->bi_end_io
 * function described (one day) else where.
 *
 * The caller of generic_make_request must make sure that bi_io_vec
 * are set to describe the memory buffer, and that bi_dev and bi_sector are
 * set to describe the device address, and the
 * bi_end_io and optionally bi_private are set to describe how
 * completion notification should be signaled.
 *
 * generic_make_request and the drivers it calls may use bi_next if this
 * bio happens to be merged with someone else, and may resubmit the bio to
 * a lower device by calling into generic_make_request recursively, which
 * means the bio should NOT be touched after the call to ->make_request_fn.
 */
void generic_make_request(struct bio *bio)
{
	struct bio_list bio_list_on_stack;

	if (!generic_make_request_checks(bio))
		return;

	/*
	 * We only want one ->make_request_fn to be active at a time, else
	 * stack usage with stacked devices could be a problem.  So use
	 * current->bio_list to keep a list of requests submited by a
	 * make_request_fn function.  current->bio_list is also used as a
	 * flag to say if generic_make_request is currently active in this
	 * task or not.  If it is NULL, then no make_request is active.  If
	 * it is non-NULL, then a make_request is active, and new requests
	 * should be added at the tail
	 */
	if (current->bio_list) {
		bio_list_add(current->bio_list, bio);
		return;
	}

	/* following loop may be a bit non-obvious, and so deserves some
	 * explanation.
	 * Before entering the loop, bio->bi_next is NULL (as all callers
	 * ensure that) so we have a list with a single bio.
	 * We pretend that we have just taken it off a longer list, so
	 * we assign bio_list to a pointer to the bio_list_on_stack,
	 * thus initialising the bio_list of new bios to be
	 * added.  ->make_request() may indeed add some more bios
	 * through a recursive call to generic_make_request.  If it
	 * did, we find a non-NULL value in bio_list and re-enter the loop
	 * from the top.  In this case we really did just take the bio
	 * of the top of the list (no pretending) and so remove it from
	 * bio_list, and call into ->make_request() again.
	 */
	BUG_ON(bio->bi_next);
	bio_list_init(&bio_list_on_stack);
	current->bio_list = &bio_list_on_stack;
	do {
		struct request_queue *q = bdev_get_queue(bio->bi_bdev);

		q->make_request_fn(q, bio);

		bio = bio_list_pop(current->bio_list);
	} while (bio);
	current->bio_list = NULL; /* deactivate */
}
EXPORT_SYMBOL(generic_make_request);

/**
 * submit_bio - submit a bio to the block device layer for I/O
 * @rw: whether to %READ or %WRITE, or maybe to %READA (read ahead)
 * @bio: The &struct bio which describes the I/O
 *
 * submit_bio() is very similar in purpose to generic_make_request(), and
 * uses that function to do most of the work. Both are fairly rough
 * interfaces; @bio must be presetup and ready for I/O.
 *
 */
void submit_bio(int rw, struct bio *bio)
{
	int count = bio_sectors(bio);

	bio->bi_rw |= rw;

	/*
	 * If it's a regular read/write or a barrier with data attached,
	 * go through the normal accounting stuff before submission.
	 */
	if (bio_has_data(bio) && !(rw & REQ_DISCARD)) {
		if (rw & WRITE) {
			count_vm_events(PGPGOUT, count);
		} else {
			task_io_account_read(bio->bi_size);
			count_vm_events(PGPGIN, count);
		}

		if (unlikely(block_dump)) {
			char b[BDEVNAME_SIZE];
			printk(KERN_DEBUG "%s(%d): %s block %Lu on %s (%u sectors)\n",
			current->comm, task_pid_nr(current),
				(rw & WRITE) ? "WRITE" : "READ",
				(unsigned long long)bio->bi_sector,
				bdevname(bio->bi_bdev, b),
				count);
		}
	}

	generic_make_request(bio);
}
EXPORT_SYMBOL(submit_bio);

/**
 * blk_rq_check_limits - Helper function to check a request for the queue limit
 * @q:  the queue
 * @rq: the request being checked
 *
 * Description:
 *    @rq may have been made based on weaker limitations of upper-level queues
 *    in request stacking drivers, and it may violate the limitation of @q.
 *    Since the block layer and the underlying device driver trust @rq
 *    after it is inserted to @q, it should be checked against @q before
 *    the insertion using this generic function.
 *
 *    This function should also be useful for request stacking drivers
 *    in some cases below, so export this function.
 *    Request stacking drivers like request-based dm may change the queue
 *    limits while requests are in the queue (e.g. dm's table swapping).
 *    Such request stacking drivers should check those requests agaist
 *    the new queue limits again when they dispatch those requests,
 *    although such checkings are also done against the old queue limits
 *    when submitting requests.
 */
int blk_rq_check_limits(struct request_queue *q, struct request *rq)
{
	if (rq->cmd_flags & REQ_DISCARD)
		return 0;

	if (blk_rq_sectors(rq) > queue_max_sectors(q) ||
	    blk_rq_bytes(rq) > queue_max_hw_sectors(q) << 9) {
		printk(KERN_ERR "%s: over max size limit.\n", __func__);
		return -EIO;
	}

	/*
	 * queue's settings related to segment counting like q->bounce_pfn
	 * may differ from that of other stacking queues.
	 * Recalculate it to check the request correctly on this queue's
	 * limitation.
	 */
	blk_recalc_rq_segments(rq);
	if (rq->nr_phys_segments > queue_max_segments(q)) {
		printk(KERN_ERR "%s: over max segments limit.\n", __func__);
		return -EIO;
	}

	return 0;
}
EXPORT_SYMBOL_GPL(blk_rq_check_limits);

/**
 * blk_insert_cloned_request - Helper for stacking drivers to submit a request
 * @q:  the queue to submit the request
 * @rq: the request being queued
 */
int blk_insert_cloned_request(struct request_queue *q, struct request *rq)
{
	unsigned long flags;
	int where = ELEVATOR_INSERT_BACK;

	if (blk_rq_check_limits(q, rq))
		return -EIO;

	if (rq->rq_disk &&
	    should_fail_request(&rq->rq_disk->part0, blk_rq_bytes(rq)))
		return -EIO;

	spin_lock_irqsave(q->queue_lock, flags);
	if (unlikely(blk_queue_dead(q))) {
		spin_unlock_irqrestore(q->queue_lock, flags);
		return -ENODEV;
	}

	/*
	 * Submitting request must be dequeued before calling this function
	 * because it will be linked to another request_queue
	 */
	BUG_ON(blk_queued_rq(rq));

	if (rq->cmd_flags & (REQ_FLUSH|REQ_FUA))
		where = ELEVATOR_INSERT_FLUSH;

	add_acct_request(q, rq, where);
	if (where == ELEVATOR_INSERT_FLUSH)
		__blk_run_queue(q);
	spin_unlock_irqrestore(q->queue_lock, flags);

	return 0;
}
EXPORT_SYMBOL_GPL(blk_insert_cloned_request);

/**
 * blk_rq_err_bytes - determine number of bytes till the next failure boundary
 * @rq: request to examine
 *
 * Description:
 *     A request could be merge of IOs which require different failure
 *     handling.  This function determines the number of bytes which
 *     can be failed from the beginning of the request without
 *     crossing into area which need to be retried further.
 *
 * Return:
 *     The number of bytes to fail.
 *
 * Context:
 *     queue_lock must be held.
 */
unsigned int blk_rq_err_bytes(const struct request *rq)
{
	unsigned int ff = rq->cmd_flags & REQ_FAILFAST_MASK;
	unsigned int bytes = 0;
	struct bio *bio;

	if (!(rq->cmd_flags & REQ_MIXED_MERGE))
		return blk_rq_bytes(rq);

	/*
	 * Currently the only 'mixing' which can happen is between
	 * different fastfail types.  We can safely fail portions
	 * which have all the failfast bits that the first one has -
	 * the ones which are at least as eager to fail as the first
	 * one.
	 */
	for (bio = rq->bio; bio; bio = bio->bi_next) {
		if ((bio->bi_rw & ff) != ff)
			break;
		bytes += bio->bi_size;
	}

	/* this could lead to infinite loop */
	BUG_ON(blk_rq_bytes(rq) && !bytes);
	return bytes;
}
EXPORT_SYMBOL_GPL(blk_rq_err_bytes);

static void blk_account_io_completion(struct request *req, unsigned int bytes)
{
	if (blk_do_io_stat(req)) {
		const int rw = rq_data_dir(req);
		struct hd_struct *part;
		int cpu;

		cpu = part_stat_lock();
		part = req->part;
		part_stat_add(cpu, part, sectors[rw], bytes >> 9);
		part_stat_unlock();
	}
}

static void blk_account_io_done(struct request *req)
{
	/*
	 * Account IO completion.  flush_rq isn't accounted as a
	 * normal IO on queueing nor completion.  Accounting the
	 * containing request is enough.
	 */
	if (blk_do_io_stat(req) && !(req->cmd_flags & REQ_FLUSH_SEQ)) {
		unsigned long duration = jiffies - req->start_time;
		const int rw = rq_data_dir(req);
		struct hd_struct *part;
		int cpu;

		cpu = part_stat_lock();
		part = req->part;

		part_stat_inc(cpu, part, ios[rw]);
		part_stat_add(cpu, part, ticks[rw], duration);
		part_round_stats(cpu, part);
		part_dec_in_flight(part, rw);

		hd_struct_put(part);
		part_stat_unlock();
	}
}

/**
 * blk_peek_request - peek at the top of a request queue
 * @q: request queue to peek at
 *
 * Description:
 *     Return the request at the top of @q.  The returned request
 *     should be started using blk_start_request() before LLD starts
 *     processing it.
 *
 * Return:
 *     Pointer to the request at the top of @q if available.  Null
 *     otherwise.
 *
 * Context:
 *     queue_lock must be held.
 */
struct request *blk_peek_request(struct request_queue *q)
{
	struct request *rq;
	int ret;

	while ((rq = __elv_next_request(q)) != NULL) {
		if (!(rq->cmd_flags & REQ_STARTED)) {
			/*
			 * This is the first time the device driver
			 * sees this request (possibly after
			 * requeueing).  Notify IO scheduler.
			 */
			if (rq->cmd_flags & REQ_SORTED)
				elv_activate_rq(q, rq);

			/*
			 * just mark as started even if we don't start
			 * it, a request that has been delayed should
			 * not be passed by new incoming requests
			 */
			rq->cmd_flags |= REQ_STARTED;
			trace_block_rq_issue(q, rq);
		}

		if (!q->boundary_rq || q->boundary_rq == rq) {
			q->end_sector = rq_end_sector(rq);
			q->boundary_rq = NULL;
		}

		if (rq->cmd_flags & REQ_DONTPREP)
			break;

		if (q->dma_drain_size && blk_rq_bytes(rq)) {
			/*
			 * make sure space for the drain appears we
			 * know we can do this because max_hw_segments
			 * has been adjusted to be one fewer than the
			 * device can handle
			 */
			rq->nr_phys_segments++;
		}

		if (!q->prep_rq_fn)
			break;

		ret = q->prep_rq_fn(q, rq);
		if (ret == BLKPREP_OK) {
			break;
		} else if (ret == BLKPREP_DEFER) {
			/*
			 * the request may have been (partially) prepped.
			 * we need to keep this request in the front to
			 * avoid resource deadlock.  REQ_STARTED will
			 * prevent other fs requests from passing this one.
			 */
			if (q->dma_drain_size && blk_rq_bytes(rq) &&
			    !(rq->cmd_flags & REQ_DONTPREP)) {
				/*
				 * remove the space for the drain we added
				 * so that we don't add it again
				 */
				--rq->nr_phys_segments;
			}

			rq = NULL;
			break;
		} else if (ret == BLKPREP_KILL) {
			rq->cmd_flags |= REQ_QUIET;
			/*
			 * Mark this request as started so we don't trigger
			 * any debug logic in the end I/O path.
			 */
			blk_start_request(rq);
			__blk_end_request_all(rq, -EIO);
		} else {
			printk(KERN_ERR "%s: bad return=%d\n", __func__, ret);
			break;
		}
	}

	return rq;
}
EXPORT_SYMBOL(blk_peek_request);

void blk_dequeue_request(struct request *rq)
{
	struct request_queue *q = rq->q;

	BUG_ON(list_empty(&rq->queuelist));
	BUG_ON(ELV_ON_HASH(rq));

	list_del_init(&rq->queuelist);

	/*
	 * the time frame between a request being removed from the lists
	 * and to it is freed is accounted as io that is in progress at
	 * the driver side.
	 */
	if (blk_account_rq(rq)) {
		q->in_flight[rq_is_sync(rq)]++;
		set_io_start_time_ns(rq);
	}
}

/**
 * blk_start_request - start request processing on the driver
 * @req: request to dequeue
 *
 * Description:
 *     Dequeue @req and start timeout timer on it.  This hands off the
 *     request to the driver.
 *
 *     Block internal functions which don't want to start timer should
 *     call blk_dequeue_request().
 *
 * Context:
 *     queue_lock must be held.
 */
void blk_start_request(struct request *req)
{
	blk_dequeue_request(req);

	/*
	 * We are now handing the request to the hardware, initialize
	 * resid_len to full count and add the timeout handler.
	 */
	req->resid_len = blk_rq_bytes(req);
	if (unlikely(blk_bidi_rq(req)))
		req->next_rq->resid_len = blk_rq_bytes(req->next_rq);

	blk_add_timer(req);
}
EXPORT_SYMBOL(blk_start_request);

/**
 * blk_fetch_request - fetch a request from a request queue
 * @q: request queue to fetch a request from
 *
 * Description:
 *     Return the request at the top of @q.  The request is started on
 *     return and LLD can start processing it immediately.
 *
 * Return:
 *     Pointer to the request at the top of @q if available.  Null
 *     otherwise.
 *
 * Context:
 *     queue_lock must be held.
 */
struct request *blk_fetch_request(struct request_queue *q)
{
	struct request *rq;

	rq = blk_peek_request(q);
	if (rq)
		blk_start_request(rq);
	return rq;
}
EXPORT_SYMBOL(blk_fetch_request);

/**
 * blk_update_request - Special helper function for request stacking drivers
 * @req:      the request being processed
 * @error:    %0 for success, < %0 for error
 * @nr_bytes: number of bytes to complete @req
 *
 * Description:
 *     Ends I/O on a number of bytes attached to @req, but doesn't complete
 *     the request structure even if @req doesn't have leftover.
 *     If @req has leftover, sets it up for the next range of segments.
 *
 *     This special helper function is only for request stacking drivers
 *     (e.g. request-based dm) so that they can handle partial completion.
 *     Actual device drivers should use blk_end_request instead.
 *
 *     Passing the result of blk_rq_bytes() as @nr_bytes guarantees
 *     %false return from this function.
 *
 * Return:
 *     %false - this request doesn't have any more data
 *     %true  - this request has more data
 **/
bool blk_update_request(struct request *req, int error, unsigned int nr_bytes)
{
	int total_bytes, bio_nbytes, next_idx = 0;
	struct bio *bio;

	if (!req->bio)
		return false;

	trace_block_rq_complete(req->q, req);

	/*
	 * For fs requests, rq is just carrier of independent bio's
	 * and each partial completion should be handled separately.
	 * Reset per-request error on each partial completion.
	 *
	 * TODO: tj: This is too subtle.  It would be better to let
	 * low level drivers do what they see fit.
	 */
	if (req->cmd_type == REQ_TYPE_FS)
		req->errors = 0;

	if (error && req->cmd_type == REQ_TYPE_FS &&
	    !(req->cmd_flags & REQ_QUIET)) {
		char *error_type;

		switch (error) {
		case -ENOLINK:
			error_type = "recoverable transport";
			break;
		case -EREMOTEIO:
			error_type = "critical target";
			break;
		case -EBADE:
			error_type = "critical nexus";
			break;
		case -EIO:
		default:
			error_type = "I/O";
			break;
		}
		printk(KERN_ERR "end_request: %s error, dev %s, sector %llu\n",
		       error_type, req->rq_disk ? req->rq_disk->disk_name : "?",
		       (unsigned long long)blk_rq_pos(req));
	}

	blk_account_io_completion(req, nr_bytes);

	total_bytes = bio_nbytes = 0;
	while ((bio = req->bio) != NULL) {
		int nbytes;

		if (nr_bytes >= bio->bi_size) {
			req->bio = bio->bi_next;
			nbytes = bio->bi_size;
			req_bio_endio(req, bio, nbytes, error);
			next_idx = 0;
			bio_nbytes = 0;
		} else {
			int idx = bio->bi_idx + next_idx;

			if (unlikely(idx >= bio->bi_vcnt)) {
				blk_dump_rq_flags(req, "__end_that");
				printk(KERN_ERR "%s: bio idx %d >= vcnt %d\n",
				       __func__, idx, bio->bi_vcnt);
				break;
			}

			nbytes = bio_iovec_idx(bio, idx)->bv_len;
			BIO_BUG_ON(nbytes > bio->bi_size);

			/*
			 * not a complete bvec done
			 */
			if (unlikely(nbytes > nr_bytes)) {
				bio_nbytes += nr_bytes;
				total_bytes += nr_bytes;
				break;
			}

			/*
			 * advance to the next vector
			 */
			next_idx++;
			bio_nbytes += nbytes;
		}

		total_bytes += nbytes;
		nr_bytes -= nbytes;

		bio = req->bio;
		if (bio) {
			/*
			 * end more in this run, or just return 'not-done'
			 */
			if (unlikely(nr_bytes <= 0))
				break;
		}
	}

	/*
	 * completely done
	 */
	if (!req->bio) {
		/*
		 * Reset counters so that the request stacking driver
		 * can find how many bytes remain in the request
		 * later.
		 */
		req->__data_len = 0;
		return false;
	}

	/*
	 * if the request wasn't completed, update state
	 */
	if (bio_nbytes) {
		req_bio_endio(req, bio, bio_nbytes, error);
		bio->bi_idx += next_idx;
		bio_iovec(bio)->bv_offset += nr_bytes;
		bio_iovec(bio)->bv_len -= nr_bytes;
	}

	req->__data_len -= total_bytes;
	req->buffer = bio_data(req->bio);

	/* update sector only for requests with clear definition of sector */
	if (req->cmd_type == REQ_TYPE_FS || (req->cmd_flags & REQ_DISCARD))
		req->__sector += total_bytes >> 9;

	/* mixed attributes always follow the first bio */
	if (req->cmd_flags & REQ_MIXED_MERGE) {
		req->cmd_flags &= ~REQ_FAILFAST_MASK;
		req->cmd_flags |= req->bio->bi_rw & REQ_FAILFAST_MASK;
	}

	/*
	 * If total number of sectors is less than the first segment
	 * size, something has gone terribly wrong.
	 */
	if (blk_rq_bytes(req) < blk_rq_cur_bytes(req)) {
		blk_dump_rq_flags(req, "request botched");
		req->__data_len = blk_rq_cur_bytes(req);
	}

	/* recalculate the number of segments */
	blk_recalc_rq_segments(req);

	return true;
}
EXPORT_SYMBOL_GPL(blk_update_request);

static bool blk_update_bidi_request(struct request *rq, int error,
				    unsigned int nr_bytes,
				    unsigned int bidi_bytes)
{
	if (blk_update_request(rq, error, nr_bytes))
		return true;

	/* Bidi request must be completed as a whole */
	if (unlikely(blk_bidi_rq(rq)) &&
	    blk_update_request(rq->next_rq, error, bidi_bytes))
		return true;

	if (blk_queue_add_random(rq->q))
		add_disk_randomness(rq->rq_disk);

	return false;
}

/**
 * blk_unprep_request - unprepare a request
 * @req:	the request
 *
 * This function makes a request ready for complete resubmission (or
 * completion).  It happens only after all error handling is complete,
 * so represents the appropriate moment to deallocate any resources
 * that were allocated to the request in the prep_rq_fn.  The queue
 * lock is held when calling this.
 */
void blk_unprep_request(struct request *req)
{
	struct request_queue *q = req->q;

	req->cmd_flags &= ~REQ_DONTPREP;
	if (q->unprep_rq_fn)
		q->unprep_rq_fn(q, req);
}
EXPORT_SYMBOL_GPL(blk_unprep_request);

/*
 * queue lock must be held
 */
static void blk_finish_request(struct request *req, int error)
{
	if (blk_rq_tagged(req))
		blk_queue_end_tag(req->q, req);

	BUG_ON(blk_queued_rq(req));

	if (unlikely(laptop_mode) && req->cmd_type == REQ_TYPE_FS)
		laptop_io_completion(&req->q->backing_dev_info);

	blk_delete_timer(req);

	if (req->cmd_flags & REQ_DONTPREP)
		blk_unprep_request(req);


	blk_account_io_done(req);

	if (req->end_io)
		req->end_io(req, error);
	else {
		if (blk_bidi_rq(req))
			__blk_put_request(req->next_rq->q, req->next_rq);

		__blk_put_request(req->q, req);
	}
}

/**
 * blk_end_bidi_request - Complete a bidi request
 * @rq:         the request to complete
 * @error:      %0 for success, < %0 for error
 * @nr_bytes:   number of bytes to complete @rq
 * @bidi_bytes: number of bytes to complete @rq->next_rq
 *
 * Description:
 *     Ends I/O on a number of bytes attached to @rq and @rq->next_rq.
 *     Drivers that supports bidi can safely call this member for any
 *     type of request, bidi or uni.  In the later case @bidi_bytes is
 *     just ignored.
 *
 * Return:
 *     %false - we are done with this request
 *     %true  - still buffers pending for this request
 **/
static bool blk_end_bidi_request(struct request *rq, int error,
				 unsigned int nr_bytes, unsigned int bidi_bytes)
{
	struct request_queue *q = rq->q;
	unsigned long flags;

	if (blk_update_bidi_request(rq, error, nr_bytes, bidi_bytes))
		return true;

	spin_lock_irqsave(q->queue_lock, flags);
	blk_finish_request(rq, error);
	spin_unlock_irqrestore(q->queue_lock, flags);

	return false;
}

/**
 * __blk_end_bidi_request - Complete a bidi request with queue lock held
 * @rq:         the request to complete
 * @error:      %0 for success, < %0 for error
 * @nr_bytes:   number of bytes to complete @rq
 * @bidi_bytes: number of bytes to complete @rq->next_rq
 *
 * Description:
 *     Identical to blk_end_bidi_request() except that queue lock is
 *     assumed to be locked on entry and remains so on return.
 *
 * Return:
 *     %false - we are done with this request
 *     %true  - still buffers pending for this request
 **/
bool __blk_end_bidi_request(struct request *rq, int error,
				   unsigned int nr_bytes, unsigned int bidi_bytes)
{
	if (blk_update_bidi_request(rq, error, nr_bytes, bidi_bytes))
		return true;

	blk_finish_request(rq, error);

	return false;
}

/**
 * blk_end_request - Helper function for drivers to complete the request.
 * @rq:       the request being processed
 * @error:    %0 for success, < %0 for error
 * @nr_bytes: number of bytes to complete
 *
 * Description:
 *     Ends I/O on a number of bytes attached to @rq.
 *     If @rq has leftover, sets it up for the next range of segments.
 *
 * Return:
 *     %false - we are done with this request
 *     %true  - still buffers pending for this request
 **/
bool blk_end_request(struct request *rq, int error, unsigned int nr_bytes)
{
	return blk_end_bidi_request(rq, error, nr_bytes, 0);
}
EXPORT_SYMBOL(blk_end_request);

/**
 * blk_end_request_all - Helper function for drives to finish the request.
 * @rq: the request to finish
 * @error: %0 for success, < %0 for error
 *
 * Description:
 *     Completely finish @rq.
 */
void blk_end_request_all(struct request *rq, int error)
{
	bool pending;
	unsigned int bidi_bytes = 0;

	if (unlikely(blk_bidi_rq(rq)))
		bidi_bytes = blk_rq_bytes(rq->next_rq);

	pending = blk_end_bidi_request(rq, error, blk_rq_bytes(rq), bidi_bytes);
	BUG_ON(pending);
}
EXPORT_SYMBOL(blk_end_request_all);

/**
 * blk_end_request_cur - Helper function to finish the current request chunk.
 * @rq: the request to finish the current chunk for
 * @error: %0 for success, < %0 for error
 *
 * Description:
 *     Complete the current consecutively mapped chunk from @rq.
 *
 * Return:
 *     %false - we are done with this request
 *     %true  - still buffers pending for this request
 */
bool blk_end_request_cur(struct request *rq, int error)
{
	return blk_end_request(rq, error, blk_rq_cur_bytes(rq));
}
EXPORT_SYMBOL(blk_end_request_cur);

/**
 * blk_end_request_err - Finish a request till the next failure boundary.
 * @rq: the request to finish till the next failure boundary for
 * @error: must be negative errno
 *
 * Description:
 *     Complete @rq till the next failure boundary.
 *
 * Return:
 *     %false - we are done with this request
 *     %true  - still buffers pending for this request
 */
bool blk_end_request_err(struct request *rq, int error)
{
	WARN_ON(error >= 0);
	return blk_end_request(rq, error, blk_rq_err_bytes(rq));
}
EXPORT_SYMBOL_GPL(blk_end_request_err);

/**
 * __blk_end_request - Helper function for drivers to complete the request.
 * @rq:       the request being processed
 * @error:    %0 for success, < %0 for error
 * @nr_bytes: number of bytes to complete
 *
 * Description:
 *     Must be called with queue lock held unlike blk_end_request().
 *
 * Return:
 *     %false - we are done with this request
 *     %true  - still buffers pending for this request
 **/
bool __blk_end_request(struct request *rq, int error, unsigned int nr_bytes)
{
	return __blk_end_bidi_request(rq, error, nr_bytes, 0);
}
EXPORT_SYMBOL(__blk_end_request);

/**
 * __blk_end_request_all - Helper function for drives to finish the request.
 * @rq: the request to finish
 * @error: %0 for success, < %0 for error
 *
 * Description:
 *     Completely finish @rq.  Must be called with queue lock held.
 */
void __blk_end_request_all(struct request *rq, int error)
{
	bool pending;
	unsigned int bidi_bytes = 0;

	if (unlikely(blk_bidi_rq(rq)))
		bidi_bytes = blk_rq_bytes(rq->next_rq);

	pending = __blk_end_bidi_request(rq, error, blk_rq_bytes(rq), bidi_bytes);
	BUG_ON(pending);
}
EXPORT_SYMBOL(__blk_end_request_all);

/**
 * __blk_end_request_cur - Helper function to finish the current request chunk.
 * @rq: the request to finish the current chunk for
 * @error: %0 for success, < %0 for error
 *
 * Description:
 *     Complete the current consecutively mapped chunk from @rq.  Must
 *     be called with queue lock held.
 *
 * Return:
 *     %false - we are done with this request
 *     %true  - still buffers pending for this request
 */
bool __blk_end_request_cur(struct request *rq, int error)
{
	return __blk_end_request(rq, error, blk_rq_cur_bytes(rq));
}
EXPORT_SYMBOL(__blk_end_request_cur);

/**
 * __blk_end_request_err - Finish a request till the next failure boundary.
 * @rq: the request to finish till the next failure boundary for
 * @error: must be negative errno
 *
 * Description:
 *     Complete @rq till the next failure boundary.  Must be called
 *     with queue lock held.
 *
 * Return:
 *     %false - we are done with this request
 *     %true  - still buffers pending for this request
 */
bool __blk_end_request_err(struct request *rq, int error)
{
	WARN_ON(error >= 0);
	return __blk_end_request(rq, error, blk_rq_err_bytes(rq));
}
EXPORT_SYMBOL_GPL(__blk_end_request_err);

void blk_rq_bio_prep(struct request_queue *q, struct request *rq,
		     struct bio *bio)
{
	/* Bit 0 (R/W) is identical in rq->cmd_flags and bio->bi_rw */
	rq->cmd_flags |= bio->bi_rw & REQ_WRITE;

	if (bio_has_data(bio)) {
		rq->nr_phys_segments = bio_phys_segments(q, bio);
		rq->buffer = bio_data(bio);
	}
	rq->__data_len = bio->bi_size;
	rq->bio = rq->biotail = bio;

	if (bio->bi_bdev)
		rq->rq_disk = bio->bi_bdev->bd_disk;
}

#if ARCH_IMPLEMENTS_FLUSH_DCACHE_PAGE
/**
 * rq_flush_dcache_pages - Helper function to flush all pages in a request
 * @rq: the request to be flushed
 *
 * Description:
 *     Flush all pages in @rq.
 */
void rq_flush_dcache_pages(struct request *rq)
{
	struct req_iterator iter;
	struct bio_vec *bvec;

	rq_for_each_segment(bvec, rq, iter)
		flush_dcache_page(bvec->bv_page);
}
EXPORT_SYMBOL_GPL(rq_flush_dcache_pages);
#endif

/**
 * blk_lld_busy - Check if underlying low-level drivers of a device are busy
 * @q : the queue of the device being checked
 *
 * Description:
 *    Check if underlying low-level drivers of a device are busy.
 *    If the drivers want to export their busy state, they must set own
 *    exporting function using blk_queue_lld_busy() first.
 *
 *    Basically, this function is used only by request stacking drivers
 *    to stop dispatching requests to underlying devices when underlying
 *    devices are busy.  This behavior helps more I/O merging on the queue
 *    of the request stacking driver and prevents I/O throughput regression
 *    on burst I/O load.
 *
 * Return:
 *    0 - Not busy (The request stacking driver should dispatch request)
 *    1 - Busy (The request stacking driver should stop dispatching request)
 */
int blk_lld_busy(struct request_queue *q)
{
	if (q->lld_busy_fn)
		return q->lld_busy_fn(q);

	return 0;
}
EXPORT_SYMBOL_GPL(blk_lld_busy);

/**
 * blk_rq_unprep_clone - Helper function to free all bios in a cloned request
 * @rq: the clone request to be cleaned up
 *
 * Description:
 *     Free all bios in @rq for a cloned request.
 */
void blk_rq_unprep_clone(struct request *rq)
{
	struct bio *bio;

	while ((bio = rq->bio) != NULL) {
		rq->bio = bio->bi_next;

		bio_put(bio);
	}
}
EXPORT_SYMBOL_GPL(blk_rq_unprep_clone);

/*
 * Copy attributes of the original request to the clone request.
 * The actual data parts (e.g. ->cmd, ->buffer, ->sense) are not copied.
 */
static void __blk_rq_prep_clone(struct request *dst, struct request *src)
{
	dst->cpu = src->cpu;
	dst->cmd_flags = (src->cmd_flags & REQ_CLONE_MASK) | REQ_NOMERGE;
	dst->cmd_type = src->cmd_type;
	dst->__sector = blk_rq_pos(src);
	dst->__data_len = blk_rq_bytes(src);
	dst->nr_phys_segments = src->nr_phys_segments;
	dst->ioprio = src->ioprio;
	dst->extra_len = src->extra_len;
}

/**
 * blk_rq_prep_clone - Helper function to setup clone request
 * @rq: the request to be setup
 * @rq_src: original request to be cloned
 * @bs: bio_set that bios for clone are allocated from
 * @gfp_mask: memory allocation mask for bio
 * @bio_ctr: setup function to be called for each clone bio.
 *           Returns %0 for success, non %0 for failure.
 * @data: private data to be passed to @bio_ctr
 *
 * Description:
 *     Clones bios in @rq_src to @rq, and copies attributes of @rq_src to @rq.
 *     The actual data parts of @rq_src (e.g. ->cmd, ->buffer, ->sense)
 *     are not copied, and copying such parts is the caller's responsibility.
 *     Also, pages which the original bios are pointing to are not copied
 *     and the cloned bios just point same pages.
 *     So cloned bios must be completed before original bios, which means
 *     the caller must complete @rq before @rq_src.
 */
int blk_rq_prep_clone(struct request *rq, struct request *rq_src,
		      struct bio_set *bs, gfp_t gfp_mask,
		      int (*bio_ctr)(struct bio *, struct bio *, void *),
		      void *data)
{
	struct bio *bio, *bio_src;

	if (!bs)
		bs = fs_bio_set;

	blk_rq_init(NULL, rq);

	__rq_for_each_bio(bio_src, rq_src) {
		bio = bio_alloc_bioset(gfp_mask, bio_src->bi_max_vecs, bs);
		if (!bio)
			goto free_and_out;

		__bio_clone(bio, bio_src);

		if (bio_integrity(bio_src) &&
		    bio_integrity_clone(bio, bio_src, gfp_mask, bs))
			goto free_and_out;

		if (bio_ctr && bio_ctr(bio, bio_src, data))
			goto free_and_out;

		if (rq->bio) {
			rq->biotail->bi_next = bio;
			rq->biotail = bio;
		} else
			rq->bio = rq->biotail = bio;
	}

	__blk_rq_prep_clone(rq, rq_src);

	return 0;

free_and_out:
	if (bio)
		bio_free(bio, bs);
	blk_rq_unprep_clone(rq);

	return -ENOMEM;
}
EXPORT_SYMBOL_GPL(blk_rq_prep_clone);

int kblockd_schedule_work(struct request_queue *q, struct work_struct *work)
{
	return queue_work(kblockd_workqueue, work);
}
EXPORT_SYMBOL(kblockd_schedule_work);

int kblockd_schedule_delayed_work(struct request_queue *q,
			struct delayed_work *dwork, unsigned long delay)
{
	return queue_delayed_work(kblockd_workqueue, dwork, delay);
}
EXPORT_SYMBOL(kblockd_schedule_delayed_work);

#define PLUG_MAGIC	0x91827364

/**
 * blk_start_plug - initialize blk_plug and track it inside the task_struct
 * @plug:	The &struct blk_plug that needs to be initialized
 *
 * Description:
 *   Tracking blk_plug inside the task_struct will help with auto-flushing the
 *   pending I/O should the task end up blocking between blk_start_plug() and
 *   blk_finish_plug(). This is important from a performance perspective, but
 *   also ensures that we don't deadlock. For instance, if the task is blocking
 *   for a memory allocation, memory reclaim could end up wanting to free a
 *   page belonging to that request that is currently residing in our private
 *   plug. By flushing the pending I/O when the process goes to sleep, we avoid
 *   this kind of deadlock.
 */
void blk_start_plug(struct blk_plug *plug)
{
	struct task_struct *tsk = current;

	plug->magic = PLUG_MAGIC;
	INIT_LIST_HEAD(&plug->list);
	INIT_LIST_HEAD(&plug->cb_list);
	plug->should_sort = 0;

	/*
	 * If this is a nested plug, don't actually assign it. It will be
	 * flushed on its own.
	 */
	if (!tsk->plug) {
		/*
		 * Store ordering should not be needed here, since a potential
		 * preempt will imply a full memory barrier
		 */
		tsk->plug = plug;
	}
}
EXPORT_SYMBOL(blk_start_plug);

static int plug_rq_cmp(void *priv, struct list_head *a, struct list_head *b)
{
	struct request *rqa = container_of(a, struct request, queuelist);
	struct request *rqb = container_of(b, struct request, queuelist);

	return !(rqa->q <= rqb->q);
}

/*
 * If 'from_schedule' is true, then postpone the dispatch of requests
 * until a safe kblockd context. We due this to avoid accidental big
 * additional stack usage in driver dispatch, in places where the originally
 * plugger did not intend it.
 */
static void queue_unplugged(struct request_queue *q, unsigned int depth,
			    bool from_schedule)
	__releases(q->queue_lock)
{
	trace_block_unplug(q, depth, !from_schedule);

	/*
	 * Don't mess with dead queue.
	 */
	if (unlikely(blk_queue_dead(q))) {
		spin_unlock(q->queue_lock);
		return;
	}

	/*
	 * If we are punting this to kblockd, then we can safely drop
	 * the queue_lock before waking kblockd (which needs to take
	 * this lock).
	 */
	if (from_schedule) {
		spin_unlock(q->queue_lock);
		blk_run_queue_async(q);
	} else {
		__blk_run_queue(q);
		spin_unlock(q->queue_lock);
	}

}

static void flush_plug_callbacks(struct blk_plug *plug)
{
	LIST_HEAD(callbacks);

	if (list_empty(&plug->cb_list))
		return;

	list_splice_init(&plug->cb_list, &callbacks);

	while (!list_empty(&callbacks)) {
		struct blk_plug_cb *cb = list_first_entry(&callbacks,
							  struct blk_plug_cb,
							  list);
		list_del(&cb->list);
		cb->callback(cb);
	}
}

void blk_flush_plug_list(struct blk_plug *plug, bool from_schedule)
{
	struct request_queue *q;
	unsigned long flags;
	struct request *rq;
	LIST_HEAD(list);
	unsigned int depth;

	BUG_ON(plug->magic != PLUG_MAGIC);

	flush_plug_callbacks(plug);
	if (list_empty(&plug->list))
		return;

	list_splice_init(&plug->list, &list);

	if (plug->should_sort) {
		list_sort(NULL, &list, plug_rq_cmp);
		plug->should_sort = 0;
	}

	q = NULL;
	depth = 0;

	/*
	 * Save and disable interrupts here, to avoid doing it for every
	 * queue lock we have to take.
	 */
	local_irq_save(flags);
	while (!list_empty(&list)) {
		rq = list_entry_rq(list.next);
		list_del_init(&rq->queuelist);
		BUG_ON(!rq->q);
		if (rq->q != q) {
			/*
			 * This drops the queue lock
			 */
			if (q)
				queue_unplugged(q, depth, from_schedule);
			q = rq->q;
			depth = 0;
			spin_lock(q->queue_lock);
		}

		/*
		 * Short-circuit if @q is dead
		 */
		if (unlikely(blk_queue_dead(q))) {
			__blk_end_request_all(rq, -ENODEV);
			continue;
		}

		/*
		 * rq is already accounted, so use raw insert
		 */
		if (rq->cmd_flags & (REQ_FLUSH | REQ_FUA))
			__elv_add_request(q, rq, ELEVATOR_INSERT_FLUSH);
		else
			__elv_add_request(q, rq, ELEVATOR_INSERT_SORT_MERGE);

		depth++;
	}

	/*
	 * This drops the queue lock
	 */
	if (q)
		queue_unplugged(q, depth, from_schedule);

	local_irq_restore(flags);
}

void blk_finish_plug(struct blk_plug *plug)
{
	blk_flush_plug_list(plug, false);

	if (plug == current->plug)
		current->plug = NULL;
}
EXPORT_SYMBOL(blk_finish_plug);

int __init blk_dev_init(void)
{
	BUILD_BUG_ON(__REQ_NR_BITS > 8 *
			sizeof(((struct request *)0)->cmd_flags));

	/* used for unplugging and affects IO latency/throughput - HIGHPRI */
	kblockd_workqueue = alloc_workqueue("kblockd",
					    WQ_MEM_RECLAIM | WQ_HIGHPRI, 0);
	if (!kblockd_workqueue)
		panic("Failed to create kblockd\n");

	request_cachep = kmem_cache_create("blkdev_requests",
			sizeof(struct request), 0, SLAB_PANIC, NULL);

	blk_requestq_cachep = kmem_cache_create("blkdev_queue",
			sizeof(struct request_queue), 0, SLAB_PANIC, NULL);

	return 0;
}<|MERGE_RESOLUTION|>--- conflicted
+++ resolved
@@ -642,11 +642,7 @@
 	if (rq->cmd_flags & REQ_ELVPRIV) {
 		elv_put_request(q, rq);
 		if (rq->elv.icq)
-<<<<<<< HEAD
-			put_io_context(rq->elv.icq->ioc, q);
-=======
 			put_io_context(rq->elv.icq->ioc);
->>>>>>> c16fa4f2
 	}
 
 	mempool_free(rq, q->rq.rq_pool);
@@ -876,15 +872,6 @@
 	spin_unlock_irq(q->queue_lock);
 
 	/* create icq if missing */
-<<<<<<< HEAD
-	if (unlikely(et->icq_cache && !icq))
-		icq = ioc_create_icq(q, gfp_mask);
-
-	/* rqs are guaranteed to have icq on elv_set_request() if requested */
-	if (likely(!et->icq_cache || icq))
-		rq = blk_alloc_request(q, icq, rw_flags, gfp_mask);
-
-=======
 	if ((rw_flags & REQ_ELVPRIV) && unlikely(et->icq_cache && !icq)) {
 		icq = ioc_create_icq(q, gfp_mask);
 		if (!icq)
@@ -894,7 +881,6 @@
 	rq = blk_alloc_request(q, icq, rw_flags, gfp_mask);
 
 fail_icq:
->>>>>>> c16fa4f2
 	if (unlikely(!rq)) {
 		/*
 		 * Allocation failed presumably due to memory. Undo anything
